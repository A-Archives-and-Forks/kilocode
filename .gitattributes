--- conflicted
+++ resolved
@@ -1,7 +1,4 @@
 demo.gif filter=lfs diff=lfs merge=lfs -text
-<<<<<<< HEAD
-assets/docs/demo.gif filter=lfs diff=lfs merge=lfs -text
-=======
 assets/docs/demo.gif filter=lfs diff=lfs merge=lfs -text
 src/assets/docs/demo.gif filter=lfs diff=lfs merge=lfs -text
 
@@ -20,5 +17,4 @@
 src/i18n/locales/en/** linguist-generated=false
 webview-ui/src/i18n/locales/en/** linguist-generated=false
 
-# This approach uses gitattributes' last-match-wins rule to exclude English while including all other locales
->>>>>>> 06b590fc
+# This approach uses gitattributes' last-match-wins rule to exclude English while including all other locales