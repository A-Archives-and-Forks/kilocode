import * as vscode from "vscode"
import * as path from "path"
import * as fs from "fs/promises"

import * as yaml from "yaml"

import { type ModeConfig, customModesSettingsSchema } from "@roo-code/types"

import { fileExistsAtPath } from "../../utils/fs"
import { arePathsEqual, getWorkspacePath } from "../../utils/path"
import { logger } from "../../utils/logging"
import { GlobalFileNames } from "../../shared/globalFileNames"
import { ensureSettingsDirectoryExists } from "../../utils/globalContext"

const ROOMODES_FILENAME = ".kilocodemodes"

export class CustomModesManager {
	private static readonly cacheTTL = 10_000

	private disposables: vscode.Disposable[] = []
	private isWriting = false
	private writeQueue: Array<() => Promise<void>> = []
	private cachedModes: ModeConfig[] | null = null
	private cachedAt: number = 0

	constructor(
		private readonly context: vscode.ExtensionContext,
		private readonly onUpdate: () => Promise<void>,
	) {
		this.watchCustomModesFiles().catch((error) => {
			console.error("[CustomModesManager] Failed to setup file watchers:", error)
		})
	}

	private async queueWrite(operation: () => Promise<void>): Promise<void> {
		this.writeQueue.push(operation)

		if (!this.isWriting) {
			await this.processWriteQueue()
		}
	}

	private async processWriteQueue(): Promise<void> {
		if (this.isWriting || this.writeQueue.length === 0) {
			return
		}

		this.isWriting = true

		try {
			while (this.writeQueue.length > 0) {
				const operation = this.writeQueue.shift()

				if (operation) {
					await operation()
				}
			}
		} finally {
			this.isWriting = false
		}
	}

	private async getWorkspaceRoomodes(): Promise<string | undefined> {
		const workspaceFolders = vscode.workspace.workspaceFolders

		if (!workspaceFolders || workspaceFolders.length === 0) {
			return undefined
		}

		const workspaceRoot = getWorkspacePath()
		const roomodesPath = path.join(workspaceRoot, ROOMODES_FILENAME)
		const exists = await fileExistsAtPath(roomodesPath)
		return exists ? roomodesPath : undefined
	}

	private async loadModesFromFile(filePath: string): Promise<ModeConfig[]> {
		try {
			const content = await fs.readFile(filePath, "utf-8")
			const settings = yaml.parse(content)
			const result = customModesSettingsSchema.safeParse(settings)
			if (!result.success) {
				return []
			}

			// Determine source based on file path
			const isRoomodes = filePath.endsWith(ROOMODES_FILENAME)
			const source = isRoomodes ? ("project" as const) : ("global" as const)

			// Add source to each mode
			return result.data.customModes.map((mode) => ({ ...mode, source }))
		} catch (error) {
			const errorMsg = `Failed to load modes from ${filePath}: ${error instanceof Error ? error.message : String(error)}`
			console.error(`[CustomModesManager] ${errorMsg}`)
			return []
		}
	}

	private async mergeCustomModes(projectModes: ModeConfig[], globalModes: ModeConfig[]): Promise<ModeConfig[]> {
		const slugs = new Set<string>()
		const merged: ModeConfig[] = []

		// Add project mode (takes precedence)
		for (const mode of projectModes) {
			if (!slugs.has(mode.slug)) {
				slugs.add(mode.slug)
				merged.push({ ...mode, source: "project" })
			}
		}

		// Add non-duplicate global modes
		for (const mode of globalModes) {
			if (!slugs.has(mode.slug)) {
				slugs.add(mode.slug)
				merged.push({ ...mode, source: "global" })
			}
		}

		return merged
	}

	public async getCustomModesFilePath(): Promise<string> {
		const settingsDir = await ensureSettingsDirectoryExists(this.context)
		const filePath = path.join(settingsDir, GlobalFileNames.customModes)
		const fileExists = await fileExistsAtPath(filePath)

		if (!fileExists) {
			await this.queueWrite(() => fs.writeFile(filePath, yaml.stringify({ customModes: [] })))
		}

		return filePath
	}

	private async watchCustomModesFiles(): Promise<void> {
		// Skip if test environment is detected
		if (process.env.NODE_ENV === "test" || process.env.JEST_WORKER_ID !== undefined) {
			return
		}

		const settingsPath = await this.getCustomModesFilePath()

		// Watch settings file
		const settingsWatcher = vscode.workspace.createFileSystemWatcher(settingsPath)

		const handleSettingsChange = async () => {
			try {
				// Ensure that the settings file exists (especially important for delete events)
				await this.getCustomModesFilePath()
				const content = await fs.readFile(settingsPath, "utf-8")

				const errorMessage =
					"Invalid custom modes format. Please ensure your settings follow the correct YAML format."

				let config: any

				try {
					config = yaml.parse(content)
				} catch (error) {
					console.error(error)
					vscode.window.showErrorMessage(errorMessage)
					return
				}

				const result = customModesSettingsSchema.safeParse(config)

				if (!result.success) {
					vscode.window.showErrorMessage(errorMessage)
					return
				}

<<<<<<< HEAD
					// Get modes from .kilocodemodes if it exists (takes precedence)
					const roomodesPath = await this.getWorkspaceRoomodes()
					const roomodesModes = roomodesPath ? await this.loadModesFromFile(roomodesPath) : []

					// Merge modes from both sources (.kilocodemodes takes precedence)
					const mergedModes = await this.mergeCustomModes(roomodesModes, result.data.customModes)
=======
				// Get modes from .roomodes if it exists (takes precedence)
				const roomodesPath = await this.getWorkspaceRoomodes()
				const roomodesModes = roomodesPath ? await this.loadModesFromFile(roomodesPath) : []

				// Merge modes from both sources (.roomodes takes precedence)
				const mergedModes = await this.mergeCustomModes(roomodesModes, result.data.customModes)
				await this.context.globalState.update("customModes", mergedModes)
				this.clearCache()
				await this.onUpdate()
			} catch (error) {
				console.error(`[CustomModesManager] Error handling settings file change:`, error)
			}
		}

		this.disposables.push(settingsWatcher.onDidChange(handleSettingsChange))
		this.disposables.push(settingsWatcher.onDidCreate(handleSettingsChange))
		this.disposables.push(settingsWatcher.onDidDelete(handleSettingsChange))
		this.disposables.push(settingsWatcher)

		// Watch .roomodes file - watch the path even if it doesn't exist yet
		const workspaceFolders = vscode.workspace.workspaceFolders
		if (workspaceFolders && workspaceFolders.length > 0) {
			const workspaceRoot = getWorkspacePath()
			const roomodesPath = path.join(workspaceRoot, ROOMODES_FILENAME)
			const roomodesWatcher = vscode.workspace.createFileSystemWatcher(roomodesPath)

			const handleRoomodesChange = async () => {
				try {
					const settingsModes = await this.loadModesFromFile(settingsPath)
					const roomodesModes = await this.loadModesFromFile(roomodesPath)
					// .roomodes takes precedence
					const mergedModes = await this.mergeCustomModes(roomodesModes, settingsModes)
>>>>>>> 23bbad04
					await this.context.globalState.update("customModes", mergedModes)
					this.clearCache()
					await this.onUpdate()
				} catch (error) {
					console.error(`[CustomModesManager] Error handling .roomodes file change:`, error)
				}
<<<<<<< HEAD
			}),
		)

		// Watch .kilocodemodes file if it exists
		const roomodesPath = await this.getWorkspaceRoomodes()
=======
			}
>>>>>>> 23bbad04

			this.disposables.push(roomodesWatcher.onDidChange(handleRoomodesChange))
			this.disposables.push(roomodesWatcher.onDidCreate(handleRoomodesChange))
			this.disposables.push(
				roomodesWatcher.onDidDelete(async () => {
					// When .roomodes is deleted, refresh with only settings modes
					try {
						const settingsModes = await this.loadModesFromFile(settingsPath)
<<<<<<< HEAD
						const roomodesModes = await this.loadModesFromFile(roomodesPath)
						// .kilocodemodes takes precedence
						const mergedModes = await this.mergeCustomModes(roomodesModes, settingsModes)
						await this.context.globalState.update("customModes", mergedModes)
=======
						await this.context.globalState.update("customModes", settingsModes)
>>>>>>> 23bbad04
						this.clearCache()
						await this.onUpdate()
					} catch (error) {
						console.error(`[CustomModesManager] Error handling .roomodes file deletion:`, error)
					}
				}),
			)
			this.disposables.push(roomodesWatcher)
		}
	}

	public async getCustomModes(): Promise<ModeConfig[]> {
		// Check if we have a valid cached result.
		const now = Date.now()

		if (this.cachedModes && now - this.cachedAt < CustomModesManager.cacheTTL) {
			return this.cachedModes
		}

		// Get modes from settings file.
		const settingsPath = await this.getCustomModesFilePath()
		const settingsModes = await this.loadModesFromFile(settingsPath)

		// Get modes from .kilocodemodes if it exists
		const roomodesPath = await this.getWorkspaceRoomodes()
		const roomodesModes = roomodesPath ? await this.loadModesFromFile(roomodesPath) : []

		// Create maps to store modes by source.
		const projectModes = new Map<string, ModeConfig>()
		const globalModes = new Map<string, ModeConfig>()

		// Add project modes (they take precedence).
		for (const mode of roomodesModes) {
			projectModes.set(mode.slug, { ...mode, source: "project" as const })
		}

		// Add global modes.
		for (const mode of settingsModes) {
			if (!projectModes.has(mode.slug)) {
				globalModes.set(mode.slug, { ...mode, source: "global" as const })
			}
		}

		// Combine modes in the correct order: project modes first, then global modes.
		const mergedModes = [
			...roomodesModes.map((mode) => ({ ...mode, source: "project" as const })),
			...settingsModes
				.filter((mode) => !projectModes.has(mode.slug))
				.map((mode) => ({ ...mode, source: "global" as const })),
		]

		await this.context.globalState.update("customModes", mergedModes)

		this.cachedModes = mergedModes
		this.cachedAt = now

		return mergedModes
	}

	public async updateCustomMode(slug: string, config: ModeConfig): Promise<void> {
		try {
			const isProjectMode = config.source === "project"
			let targetPath: string

			if (isProjectMode) {
				const workspaceFolders = vscode.workspace.workspaceFolders

				if (!workspaceFolders || workspaceFolders.length === 0) {
					logger.error("Failed to update project mode: No workspace folder found", { slug })
					throw new Error("No workspace folder found for project-specific mode")
				}

				const workspaceRoot = getWorkspacePath()
				targetPath = path.join(workspaceRoot, ROOMODES_FILENAME)
				const exists = await fileExistsAtPath(targetPath)

				logger.info(`${exists ? "Updating" : "Creating"} project mode in ${ROOMODES_FILENAME}`, {
					slug,
					workspace: workspaceRoot,
				})
			} else {
				targetPath = await this.getCustomModesFilePath()
			}

			await this.queueWrite(async () => {
				// Ensure source is set correctly based on target file.
				const modeWithSource = {
					...config,
					source: isProjectMode ? ("project" as const) : ("global" as const),
				}

				await this.updateModesInFile(targetPath, (modes) => {
					const updatedModes = modes.filter((m) => m.slug !== slug)
					updatedModes.push(modeWithSource)
					return updatedModes
				})

				this.clearCache()
				await this.refreshMergedState()
			})
		} catch (error) {
			const errorMessage = error instanceof Error ? error.message : String(error)
			logger.error("Failed to update custom mode", { slug, error: errorMessage })
			vscode.window.showErrorMessage(`Failed to update custom mode: ${errorMessage}`)
		}
	}

	private async updateModesInFile(filePath: string, operation: (modes: ModeConfig[]) => ModeConfig[]): Promise<void> {
		let content = "{}"

		try {
			content = await fs.readFile(filePath, "utf-8")
		} catch (error) {
			// File might not exist yet.
			content = yaml.stringify({ customModes: [] })
		}

		let settings

		try {
			settings = yaml.parse(content)
		} catch (error) {
			console.error(`[CustomModesManager] Failed to parse YAML from ${filePath}:`, error)
			settings = { customModes: [] }
		}

		settings.customModes = operation(settings.customModes || [])
		await fs.writeFile(filePath, yaml.stringify(settings), "utf-8")
	}

	private async refreshMergedState(): Promise<void> {
		const settingsPath = await this.getCustomModesFilePath()
		const roomodesPath = await this.getWorkspaceRoomodes()

		const settingsModes = await this.loadModesFromFile(settingsPath)
		const roomodesModes = roomodesPath ? await this.loadModesFromFile(roomodesPath) : []
		const mergedModes = await this.mergeCustomModes(roomodesModes, settingsModes)

		await this.context.globalState.update("customModes", mergedModes)

		this.clearCache()

		await this.onUpdate()
	}

	public async deleteCustomMode(slug: string): Promise<void> {
		try {
			const settingsPath = await this.getCustomModesFilePath()
			const roomodesPath = await this.getWorkspaceRoomodes()

			const settingsModes = await this.loadModesFromFile(settingsPath)
			const roomodesModes = roomodesPath ? await this.loadModesFromFile(roomodesPath) : []

			// Find the mode in either file
			const projectMode = roomodesModes.find((m) => m.slug === slug)
			const globalMode = settingsModes.find((m) => m.slug === slug)

			if (!projectMode && !globalMode) {
				throw new Error("Write error: Mode not found")
			}

			await this.queueWrite(async () => {
				// Delete from project first if it exists there
				if (projectMode && roomodesPath) {
					await this.updateModesInFile(roomodesPath, (modes) => modes.filter((m) => m.slug !== slug))
				}

				// Delete from global settings if it exists there
				if (globalMode) {
					await this.updateModesInFile(settingsPath, (modes) => modes.filter((m) => m.slug !== slug))
				}

				// Clear cache when modes are deleted
				this.clearCache()
				await this.refreshMergedState()
			})
		} catch (error) {
			vscode.window.showErrorMessage(
				`Failed to delete custom mode: ${error instanceof Error ? error.message : String(error)}`,
			)
		}
	}

	public async resetCustomModes(): Promise<void> {
		try {
			const filePath = await this.getCustomModesFilePath()
			await fs.writeFile(filePath, yaml.stringify({ customModes: [] }))
			await this.context.globalState.update("customModes", [])
			this.clearCache()
			await this.onUpdate()
		} catch (error) {
			vscode.window.showErrorMessage(
				`Failed to reset custom modes: ${error instanceof Error ? error.message : String(error)}`,
			)
		}
	}

	private clearCache(): void {
		this.cachedModes = null
		this.cachedAt = 0
	}

	dispose(): void {
		for (const disposable of this.disposables) {
			disposable.dispose()
		}

		this.disposables = []
	}
}<|MERGE_RESOLUTION|>--- conflicted
+++ resolved
@@ -167,19 +167,11 @@
 					return
 				}
 
-<<<<<<< HEAD
-					// Get modes from .kilocodemodes if it exists (takes precedence)
-					const roomodesPath = await this.getWorkspaceRoomodes()
-					const roomodesModes = roomodesPath ? await this.loadModesFromFile(roomodesPath) : []
-
-					// Merge modes from both sources (.kilocodemodes takes precedence)
-					const mergedModes = await this.mergeCustomModes(roomodesModes, result.data.customModes)
-=======
-				// Get modes from .roomodes if it exists (takes precedence)
+				// Get modes from .kilocodemodes if it exists (takes precedence)
 				const roomodesPath = await this.getWorkspaceRoomodes()
 				const roomodesModes = roomodesPath ? await this.loadModesFromFile(roomodesPath) : []
 
-				// Merge modes from both sources (.roomodes takes precedence)
+				// Merge modes from both sources (.kilocodemodes takes precedence)
 				const mergedModes = await this.mergeCustomModes(roomodesModes, result.data.customModes)
 				await this.context.globalState.update("customModes", mergedModes)
 				this.clearCache()
@@ -207,22 +199,13 @@
 					const roomodesModes = await this.loadModesFromFile(roomodesPath)
 					// .roomodes takes precedence
 					const mergedModes = await this.mergeCustomModes(roomodesModes, settingsModes)
->>>>>>> 23bbad04
 					await this.context.globalState.update("customModes", mergedModes)
 					this.clearCache()
 					await this.onUpdate()
 				} catch (error) {
 					console.error(`[CustomModesManager] Error handling .roomodes file change:`, error)
 				}
-<<<<<<< HEAD
-			}),
-		)
-
-		// Watch .kilocodemodes file if it exists
-		const roomodesPath = await this.getWorkspaceRoomodes()
-=======
-			}
->>>>>>> 23bbad04
+			}
 
 			this.disposables.push(roomodesWatcher.onDidChange(handleRoomodesChange))
 			this.disposables.push(roomodesWatcher.onDidCreate(handleRoomodesChange))
@@ -231,14 +214,7 @@
 					// When .roomodes is deleted, refresh with only settings modes
 					try {
 						const settingsModes = await this.loadModesFromFile(settingsPath)
-<<<<<<< HEAD
-						const roomodesModes = await this.loadModesFromFile(roomodesPath)
-						// .kilocodemodes takes precedence
-						const mergedModes = await this.mergeCustomModes(roomodesModes, settingsModes)
-						await this.context.globalState.update("customModes", mergedModes)
-=======
 						await this.context.globalState.update("customModes", settingsModes)
->>>>>>> 23bbad04
 						this.clearCache()
 						await this.onUpdate()
 					} catch (error) {
