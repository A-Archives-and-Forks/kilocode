--- conflicted
+++ resolved
@@ -108,23 +108,14 @@
 	checkpointRestore,
 	checkpointDiff,
 } from "../checkpoints"
-<<<<<<< HEAD
-import { ApiMessage } from "../task-persistence/apiMessages"
-import { getMessagesSinceLastSummary, summarizeConversation } from "../condense"
-import { maybeRemoveImageBlocks } from "../../api/transform/image-cleaning"
 import { processKiloUserContentMentions } from "../mentions/processKiloUserContentMentions" // kilocode_change
 import { refreshWorkflowToggles } from "../context/instructions/workflows" // kilocode_change
 import { parseMentions } from "../mentions" // kilocode_change
 import { parseKiloSlashCommands } from "../slash-commands/kilo" // kilocode_change
 import { GlobalFileNames } from "../../shared/globalFileNames" // kilocode_change
 import { ensureLocalKilorulesDirExists } from "../context/instructions/kilo-rules" // kilocode_change
-import { restoreTodoListForTask } from "../tools/updateTodoListTool"
 import { reportExcessiveRecursion, yieldPromise } from "../kilocode" // kilocode_change
-import { AutoApprovalHandler } from "./AutoApprovalHandler"
-=======
-import { processUserContentMentions } from "../mentions/processUserContentMentions"
 import { getMessagesSinceLastSummary, summarizeConversation } from "../condense"
->>>>>>> 173acdb1
 import { Gpt5Metadata, ClineMessageWithMetadata } from "./types"
 import { MessageQueueService } from "../message-queue/MessageQueueService"
 
@@ -163,14 +154,11 @@
 	private context: vscode.ExtensionContext // kilocode_change
 
 	readonly taskId: string
-<<<<<<< HEAD
 	private taskIsFavorited?: boolean // kilocode_change
-=======
 	readonly rootTaskId?: string
 	readonly parentTaskId?: string
 	childTaskId?: string
 
->>>>>>> 173acdb1
 	readonly instanceId: string
 	readonly metadata: TaskMetadata
 
@@ -349,13 +337,10 @@
 		}
 
 		this.taskId = historyItem ? historyItem.id : crypto.randomUUID()
-<<<<<<< HEAD
 		this.taskIsFavorited = historyItem?.isFavorited // kilocode_change
-=======
 		this.rootTaskId = historyItem ? historyItem.rootTaskId : rootTask?.taskId
 		this.parentTaskId = historyItem ? historyItem.parentTaskId : parentTask?.taskId
 		this.childTaskId = undefined
->>>>>>> 173acdb1
 
 		this.metadata = {
 			task: historyItem ? historyItem.task : task,
@@ -365,11 +350,7 @@
 		// Normal use-case is usually retry similar history task with new workspace.
 		this.workspacePath = parentTask
 			? parentTask.workspacePath
-<<<<<<< HEAD
-			: getWorkspacePath(path.join(os.homedir(), "Documents")) // kilocode_change: use Documents instead of Desktop as default
-=======
-			: (workspacePath ?? getWorkspacePath(path.join(os.homedir(), "Desktop")))
->>>>>>> 173acdb1
+			: (workspacePath ?? getWorkspacePath(path.join(os.homedir(), "Documents"))) // kilocode_change: use Documents instead of Desktop as default
 
 		this.instanceId = crypto.randomUUID().slice(0, 8)
 		this.taskNumber = -1
@@ -937,13 +918,12 @@
 		this.askResponseText = text
 		this.askResponseImages = images
 
-<<<<<<< HEAD
 		// kilocode_change start
 		// the askResponse assignment needs to happen last to avoid the async
 		// callbacks triggering before we assign the data above
 		this.askResponse = askResponse // this triggers async callbacks
 		// kilocode_change end
-=======
+
 		// Create a checkpoint whenever the user sends a message.
 		// Use allowEmpty=true to ensure a checkpoint is recorded even if there are no file changes.
 		// Suppress the checkpoint_saved chat row for this particular checkpoint to keep the timeline clean.
@@ -968,7 +948,6 @@
 				})
 			}
 		}
->>>>>>> 173acdb1
 	}
 
 	public approveAsk({ text, images }: { text?: string; images?: string[] } = {}) {
