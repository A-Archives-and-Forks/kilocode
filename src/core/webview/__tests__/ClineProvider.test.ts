--- conflicted
+++ resolved
@@ -82,7 +82,7 @@
 
 // Mock delay module
 jest.mock("delay", () => {
-	const delayFn = (ms: number) => Promise.resolve()
+	const delayFn = (_ms: number) => Promise.resolve()
 	delayFn.createDelay = () => delayFn
 	delayFn.reject = () => Promise.reject(new Error("Delay rejected"))
 	delayFn.range = () => Promise.resolve()
@@ -137,7 +137,7 @@
 			get: jest.fn().mockReturnValue([]),
 			update: jest.fn(),
 		}),
-		onDidChangeConfiguration: jest.fn().mockImplementation((callback) => ({
+		onDidChangeConfiguration: jest.fn().mockImplementation((_callback) => ({
 			dispose: jest.fn(),
 		})),
 		onDidSaveTextDocument: jest.fn(() => ({ dispose: jest.fn() })),
@@ -231,7 +231,7 @@
 
 // Mock extract-text
 jest.mock("../../../integrations/misc/extract-text", () => ({
-	extractTextFromFile: jest.fn().mockImplementation(async (filePath: string) => {
+	extractTextFromFile: jest.fn().mockImplementation(async (_filePath: string) => {
 		const content = "const x = 1;\nconst y = 2;\nconst z = 3;"
 		const lines = content.split("\n")
 		return lines.map((line, index) => `${index + 1} | ${line}`).join("\n")
@@ -322,7 +322,7 @@
 				callback()
 				return { dispose: jest.fn() }
 			}),
-			onDidChangeVisibility: jest.fn().mockImplementation((callback) => {
+			onDidChangeVisibility: jest.fn().mockImplementation((_callback) => {
 				return { dispose: jest.fn() }
 			}),
 		} as unknown as vscode.WebviewView
@@ -1079,7 +1079,7 @@
 			// Reset and setup mock
 			mockAddCustomInstructions.mockClear()
 			mockAddCustomInstructions.mockImplementation(
-				(modeInstructions: string, globalInstructions: string, cwd: string) => {
+				(modeInstructions: string, globalInstructions: string, _cwd: string) => {
 					return Promise.resolve(modeInstructions || globalInstructions || "")
 				},
 			)
@@ -2054,7 +2054,7 @@
 	let mockContext: vscode.ExtensionContext
 	let mockOutputChannel: vscode.OutputChannel
 	let mockContextProxy: any
-	let mockGlobalStateUpdate: jest.Mock
+	let _mockGlobalStateUpdate: jest.Mock
 
 	beforeEach(() => {
 		// Reset mocks
@@ -2077,7 +2077,7 @@
 		mockContextProxy = new ContextProxy(mockContext)
 		provider = new ClineProvider(mockContext, mockOutputChannel, "sidebar", mockContextProxy)
 
-		mockGlobalStateUpdate = mockContext.globalState.update as jest.Mock
+		_mockGlobalStateUpdate = mockContext.globalState.update as jest.Mock
 	})
 
 	test("updateGlobalState uses contextProxy", async () => {
@@ -2105,66 +2105,4 @@
 		expect(mockContextProxy.setValue).toBeDefined()
 		expect(mockContextProxy.setValues).toBeDefined()
 	})
-<<<<<<< HEAD
-=======
-})
-
-describe("getTelemetryProperties", () => {
-	let provider: ClineProvider
-	let mockContext: vscode.ExtensionContext
-	let mockOutputChannel: vscode.OutputChannel
-	let mockCline: any
-
-	beforeEach(() => {
-		// Reset mocks
-		jest.clearAllMocks()
-
-		// Setup basic mocks
-		mockContext = {
-			globalState: {
-				get: jest.fn().mockImplementation((key: string) => {
-					if (key === "mode") return "code"
-					if (key === "apiProvider") return "anthropic"
-					return undefined
-				}),
-				update: jest.fn(),
-				keys: jest.fn().mockReturnValue([]),
-			},
-			secrets: { get: jest.fn(), store: jest.fn(), delete: jest.fn() },
-			extensionUri: {} as vscode.Uri,
-			globalStorageUri: { fsPath: "/test/path" },
-			extension: { packageJSON: { version: "1.0.0" } },
-		} as unknown as vscode.ExtensionContext
-
-		mockOutputChannel = { appendLine: jest.fn() } as unknown as vscode.OutputChannel
-		provider = new ClineProvider(mockContext, mockOutputChannel, "sidebar", new ContextProxy(mockContext))
-
-		// Setup Cline instance with mocked getModel method
-		const { Cline } = require("../../Cline")
-		mockCline = new Cline()
-		mockCline.api = {
-			getModel: jest.fn().mockReturnValue({
-				id: "claude-3-7-sonnet-20250219",
-				info: { contextWindow: 200000 },
-			}),
-		}
-	})
-
-	test("includes basic properties in telemetry", async () => {
-		const properties = await provider.getTelemetryProperties()
-
-		expect(properties).toHaveProperty("vscodeVersion")
-		expect(properties).toHaveProperty("platform")
-		expect(properties).toHaveProperty("appVersion", "1.0.0")
-	})
-
-	test("includes model ID from current Cline instance if available", async () => {
-		// Add mock Cline to stack
-		await provider.addClineToStack(mockCline)
-
-		const properties = await provider.getTelemetryProperties()
-
-		expect(properties).toHaveProperty("modelId", "claude-3-7-sonnet-20250219")
-	})
->>>>>>> 11f65c5b
 })