--- conflicted
+++ resolved
@@ -33,11 +33,8 @@
 import { Mode, defaultModeSlug } from "../../shared/modes"
 import { getModels, flushModels } from "../../api/providers/fetchers/modelCache"
 import { generateSystemPrompt } from "./generateSystemPrompt"
-<<<<<<< HEAD
 import { ClineRulesToggles } from "../../shared/cline-rules" // kilocode_change
-=======
 import { getCommand } from "../../utils/commands"
->>>>>>> dbb58f08
 
 const ALLOWED_VSCODE_SETTINGS = new Set(["terminal.integrated.inheritEnv"])
 
@@ -389,11 +386,7 @@
 
 			// Also update workspace settings.
 			await vscode.workspace
-<<<<<<< HEAD
-				.getConfiguration("kilo-code")
-=======
 				.getConfiguration(Package.name)
->>>>>>> dbb58f08
 				.update("allowedCommands", message.commands, vscode.ConfigurationTarget.Global)
 
 			break
@@ -508,13 +501,6 @@
 			await updateGlobalState("enableMcpServerCreation", message.bool ?? true)
 			await provider.postStateToWebview()
 			break
-<<<<<<< HEAD
-		case "playSound":
-			if (message.audioType) {
-				const soundPath = path.join(provider.context.extensionPath, "audio", `${message.audioType}.wav`)
-				playSound(soundPath)
-			}
-			break
 		// kilocode_change begin
 		case "showSystemNotification":
 			if (message.notificationOptions) {
@@ -527,9 +513,6 @@
 			}
 			break
 		// kilocode_change end
-=======
-		// playSound handler removed - now handled directly in the webview
->>>>>>> dbb58f08
 		case "soundEnabled":
 			const soundEnabled = message.bool ?? true
 			await updateGlobalState("soundEnabled", soundEnabled)
@@ -1297,11 +1280,7 @@
 			break
 		case "humanRelayResponse":
 			if (message.requestId && message.text) {
-<<<<<<< HEAD
-				vscode.commands.executeCommand("kilo-code.handleHumanRelayResponse", {
-=======
 				vscode.commands.executeCommand(getCommand("handleHumanRelayResponse"), {
->>>>>>> dbb58f08
 					requestId: message.requestId,
 					text: message.text,
 					cancelled: false,
@@ -1311,11 +1290,7 @@
 
 		case "humanRelayCancel":
 			if (message.requestId) {
-<<<<<<< HEAD
-				vscode.commands.executeCommand("kilo-code.handleHumanRelayResponse", {
-=======
 				vscode.commands.executeCommand(getCommand("handleHumanRelayResponse"), {
->>>>>>> dbb58f08
 					requestId: message.requestId,
 					cancelled: true,
 				})
