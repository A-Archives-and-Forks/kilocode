<<<<<<< HEAD
// kilocode_change whole file

import { ClineRulesToggles } from "../../shared/cline-rules"
import { newTaskToolResponse, newRuleToolResponse } from "../prompts/commands"
import fs from "fs/promises"
=======
import {
	newTaskToolResponse,
	newRuleToolResponse,
	reportBugToolResponse,
	condenseToolResponse,
} from "../prompts/commands"
>>>>>>> 10eb85ef

/**
 * This file is a duplicate of parseSlashCommands, but it adds a check for the newrule command
 * and processes Kilo-specific slash commands. It should be merged with parseSlashCommands in the future.
 */
<<<<<<< HEAD
export async function parseKiloSlashCommands(
	text: string,
	workflowToggles: ClineRulesToggles,
): Promise<{ processedText: string; needsRulesFileCheck: boolean }> {
	const SUPPORTED_COMMANDS = ["newtask", "newrule"]
=======
export function parseKiloSlashCommands(text: string): { processedText: string; needsRulesFileCheck: boolean } {
	const SUPPORTED_COMMANDS = ["newtask", "newrule", "reportbug", "smol"]
>>>>>>> 10eb85ef

	const commandReplacements: Record<string, string> = {
		newtask: newTaskToolResponse(),
		newrule: newRuleToolResponse(),
		reportbug: reportBugToolResponse(),
		smol: condenseToolResponse(),
	}

	// this currently allows matching prepended whitespace prior to /slash-command
	const tagPatterns = [
		{ tag: "task", regex: /<task>(\s*\/([a-zA-Z0-9_.-]+))(\s+.+?)?\s*<\/task>/is },
		{ tag: "feedback", regex: /<feedback>(\s*\/([a-zA-Z0-9_-]+))(\s+.+?)?\s*<\/feedback>/is },
		{ tag: "answer", regex: /<answer>(\s*\/([a-zA-Z0-9_-]+))(\s+.+?)?\s*<\/answer>/is },
		{ tag: "user_message", regex: /<user_message>(\s*\/([a-zA-Z0-9_-]+))(\s+.+?)?\s*<\/user_message>/is },
	]

	// if we find a valid match, we will return inside that block
	for (const { regex } of tagPatterns) {
		const regexObj = new RegExp(regex.source, regex.flags)
		const match = regexObj.exec(text)

		if (match) {
			// match[1] is the command with any leading whitespace (e.g. " /newtask")
			// match[2] is just the command name (e.g. "newtask")

			const commandName = match[2] // casing matters

			if (SUPPORTED_COMMANDS.includes(commandName)) {
				const fullMatchStartIndex = match.index

				// find position of slash command within the full match
				const fullMatch = match[0]
				const relativeStartIndex = fullMatch.indexOf(match[1])

				// calculate absolute indices in the original string
				const slashCommandStartIndex = fullMatchStartIndex + relativeStartIndex
				const slashCommandEndIndex = slashCommandStartIndex + match[1].length

				// remove the slash command and add custom instructions at the top of this message
				const textWithoutSlashCommand =
					text.substring(0, slashCommandStartIndex) + text.substring(slashCommandEndIndex)
				const processedText = commandReplacements[commandName] + textWithoutSlashCommand

				return { processedText, needsRulesFileCheck: commandName === "newrule" }
			}

			// in practice we want to minimize this work, so we only do it if theres a possible match
			const enabledWorkflows = Object.entries(workflowToggles)
				.filter(([_, enabled]) => enabled)
				.map(([filePath, _]) => {
					const fileName = filePath.replace(/^.*[/\\]/, "")

					return {
						fullPath: filePath,
						fileName: fileName,
					}
				})

			// Then check if the command matches any enabled workflow filename
			const matchingWorkflow = enabledWorkflows.find((workflow) => workflow.fileName === commandName)

			if (matchingWorkflow) {
				try {
					// Read workflow file content from the full path
					const workflowContent = (await fs.readFile(matchingWorkflow.fullPath, "utf8")).trim()

					// find position of slash command within the full match
					const fullMatchStartIndex = match.index
					const fullMatch = match[0]
					const relativeStartIndex = fullMatch.indexOf(match[1])

					// calculate absolute indices in the original string
					const slashCommandStartIndex = fullMatchStartIndex + relativeStartIndex
					const slashCommandEndIndex = slashCommandStartIndex + match[1].length

					// remove the slash command and add custom instructions at the top of this message
					const textWithoutSlashCommand =
						text.substring(0, slashCommandStartIndex) + text.substring(slashCommandEndIndex)
					const processedText =
						`<explicit_instructions type="${matchingWorkflow.fileName}">\n${workflowContent}\n</explicit_instructions>\n` +
						textWithoutSlashCommand

					return { processedText, needsRulesFileCheck: false }
				} catch (error) {
					console.error(`Error reading workflow file ${matchingWorkflow.fullPath}: ${error}`)
				}
			}
		}
	}

	// if no supported commands are found, return the original text
	return { processedText: text, needsRulesFileCheck: false }
}<|MERGE_RESOLUTION|>--- conflicted
+++ resolved
@@ -1,32 +1,23 @@
-<<<<<<< HEAD
 // kilocode_change whole file
 
 import { ClineRulesToggles } from "../../shared/cline-rules"
-import { newTaskToolResponse, newRuleToolResponse } from "../prompts/commands"
 import fs from "fs/promises"
-=======
 import {
 	newTaskToolResponse,
 	newRuleToolResponse,
 	reportBugToolResponse,
 	condenseToolResponse,
 } from "../prompts/commands"
->>>>>>> 10eb85ef
 
 /**
  * This file is a duplicate of parseSlashCommands, but it adds a check for the newrule command
  * and processes Kilo-specific slash commands. It should be merged with parseSlashCommands in the future.
  */
-<<<<<<< HEAD
 export async function parseKiloSlashCommands(
 	text: string,
 	workflowToggles: ClineRulesToggles,
 ): Promise<{ processedText: string; needsRulesFileCheck: boolean }> {
-	const SUPPORTED_COMMANDS = ["newtask", "newrule"]
-=======
-export function parseKiloSlashCommands(text: string): { processedText: string; needsRulesFileCheck: boolean } {
 	const SUPPORTED_COMMANDS = ["newtask", "newrule", "reportbug", "smol"]
->>>>>>> 10eb85ef
 
 	const commandReplacements: Record<string, string> = {
 		newtask: newTaskToolResponse(),
