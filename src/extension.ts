--- conflicted
+++ resolved
@@ -164,11 +164,6 @@
 	// Initialize Roo Code Cloud service.
 	const postStateListener = () => ClineProvider.getVisibleInstance()?.postStateToWebview()
 
-<<<<<<< HEAD
-	try {
-		if (cloudService.telemetryClient) {
-			// TelemetryService.instance.register(cloudService.telemetryClient) kilocode_change
-=======
 	authStateChangedHandler = async (data: { state: AuthState; previousState: AuthState }) => {
 		postStateListener()
 
@@ -188,7 +183,6 @@
 					}`,
 				)
 			}
->>>>>>> 8cff25ab
 		}
 	}
 
@@ -230,14 +224,6 @@
 			return
 		}
 
-<<<<<<< HEAD
-		ExtensionBridgeService.handleRemoteControlState(
-			userInfo,
-			contextProxy.getValue("remoteControlEnabled"),
-			{ ...bridgeConfig, provider: provider as any, sessionId: vscode.env.sessionId },
-			(message: string) => outputChannel.appendLine(message),
-		)
-=======
 		try {
 			const config = await CloudService.instance.cloudAPI.bridgeConfig()
 
@@ -266,12 +252,11 @@
 		"auth-state-changed": authStateChangedHandler,
 		"settings-updated": settingsUpdatedHandler,
 		"user-info": userInfoHandler,
->>>>>>> 8cff25ab
 	})
 
 	try {
 		if (cloudService.telemetryClient) {
-			TelemetryService.instance.register(cloudService.telemetryClient)
+			// TelemetryService.instance.register(cloudService.telemetryClient) kilocode_change
 		}
 	} catch (error) {
 		outputChannel.appendLine(
