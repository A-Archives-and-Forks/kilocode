{
	"extension": {
		"name": "Kilo Code",
		"description": "Помощник по программированию на основе искусственного интеллекта с открытым исходным кодом для планирования, создания и исправления кода."
	},
	"number_format": {
		"thousand_suffix": "тыс",
		"million_suffix": "млн",
		"billion_suffix": "млрд"
	},
	"feedback": {
		"title": "Обратная связь",
		"description": "Мы будем рады услышать ваши отзывы или помочь с любыми проблемами, которые у вас возникают.",
		"githubIssues": "Сообщить о проблеме на GitHub",
		"githubDiscussions": "Присоединиться к обсуждениям на GitHub",
		"discord": "Присоединиться к нашему сообществу в Discord",
		"customerSupport": "Служба поддержки"
	},
	"welcome": "Добро пожаловать, {{name}}! У вас {{count}} уведомлений.",
	"items": {
		"zero": "Нет элементов",
		"one": "Один элемент",
		"other": "{{count}} элементов"
	},
	"confirmation": {
		"reset_state": "Вы уверены, что хотите сбросить все состояние и секретное хранилище в расширении? Это действие нельзя отменить.",
		"delete_config_profile": "Вы уверены, что хотите удалить этот профиль конфигурации?",
		"delete_custom_mode_with_rules": "Вы уверены, что хотите удалить этот режим {scope}?\n\nЭто также приведет к удалению соответствующей папки правил по адресу:\n{rulesFolderPath}"
	},
	"errors": {
		"invalid_data_uri": "Неверный формат URI данных",
		"error_copying_image": "Ошибка копирования изображения: {{errorMessage}}",
		"error_saving_image": "Ошибка сохранения изображения: {{errorMessage}}",
		"error_opening_image": "Ошибка открытия изображения: {{error}}",
		"could_not_open_file": "Не удалось открыть файл: {{errorMessage}}",
		"could_not_open_file_generic": "Не удалось открыть файл!",
		"checkpoint_timeout": "Превышено время ожидания при попытке восстановления контрольной точки.",
		"checkpoint_failed": "Не удалось восстановить контрольную точку.",
		"git_not_installed": "Для функции контрольных точек требуется Git. Пожалуйста, установите Git, чтобы включить контрольные точки.",
		"nested_git_repos_warning": "Контрольные точки отключены, поскольку обнаружен вложенный git-репозиторий в: {{path}}. Чтобы использовать контрольные точки, пожалуйста, удалите или переместите этот вложенный git-репозиторий.",
		"no_workspace": "Пожалуйста, сначала откройте папку проекта",
		"update_support_prompt": "Не удалось обновить промпт поддержки",
		"reset_support_prompt": "Не удалось сбросить промпт поддержки",
		"enhance_prompt": "Не удалось улучшить промпт",
		"get_system_prompt": "Не удалось получить системный промпт",
		"search_commits": "Не удалось выполнить поиск коммитов",
		"save_api_config": "Не удалось сохранить конфигурацию API",
		"create_api_config": "Не удалось создать конфигурацию API",
		"rename_api_config": "Не удалось переименовать конфигурацию API",
		"load_api_config": "Не удалось загрузить конфигурацию API",
		"delete_api_config": "Не удалось удалить конфигурацию API",
		"list_api_config": "Не удалось получить список конфигураций API",
		"update_server_timeout": "Не удалось обновить таймаут сервера",
		"hmr_not_running": "Локальный сервер разработки не запущен, HMR не будет работать. Пожалуйста, запустите 'npm run dev' перед запуском расширения для включения HMR.",
		"retrieve_current_mode": "Ошибка: не удалось получить текущий режим из состояния.",
		"failed_delete_repo": "Не удалось удалить связанный теневой репозиторий или ветку: {{error}}",
		"failed_remove_directory": "Не удалось удалить директорию задачи: {{error}}",
		"custom_storage_path_unusable": "Пользовательский путь хранения \"{{path}}\" непригоден, будет использован путь по умолчанию",
		"cannot_access_path": "Невозможно получить доступ к пути {{path}}: {{error}}",
		"settings_import_failed": "Не удалось импортировать настройки: {{error}}.",
		"mistake_limit_guidance": "Это может указывать на сбой в процессе мышления модели или неспособность правильно использовать инструмент, что можно смягчить с помощью руководства пользователя (например, \"Попробуйте разбить задачу на более мелкие шаги\").",
		"violated_organization_allowlist": "Не удалось выполнить задачу: текущий профиль несовместим с настройками вашей организации",
		"condense_failed": "Не удалось сжать контекст",
		"condense_not_enough_messages": "Недостаточно сообщений для сжатия контекста из {{prevContextTokens}} токенов. Требуется минимум {{minimumMessageCount}} сообщений, но доступно только {{messageCount}}.",
		"condensed_recently": "Контекст был недавно сжат; пропускаем эту попытку",
		"condense_handler_invalid": "Обработчик API для сжатия контекста недействителен",
		"condense_context_grew": "Размер контекста увеличился с {{prevContextTokens}} до {{newContextTokens}} токенов во время сжатия; пропускаем эту попытку",
		"url_timeout": "Веб-сайт слишком долго загружался (таймаут). Это может быть из-за медленного соединения, тяжелого веб-сайта или временной недоступности. Ты можешь попробовать позже или проверить правильность URL.",
		"url_not_found": "Адрес веб-сайта не найден. Проверь правильность URL и попробуй снова.",
		"no_internet": "Нет подключения к интернету. Проверь сетевое подключение и попробуй снова.",
		"url_forbidden": "Доступ к этому веб-сайту запрещен. Сайт может блокировать автоматический доступ или требовать аутентификацию.",
		"url_page_not_found": "Страница не найдена. Проверь правильность URL.",
		"url_request_aborted": "Запрос на получение URL был прерван. Это может произойти, если сайт блокирует автоматический доступ, требует аутентификацию или есть проблемы с сетью. Попробуй снова или проверь, доступен ли URL в обычном браузере.",
		"url_fetch_failed": "Ошибка получения содержимого URL: {{error}}",
		"url_fetch_error_with_url": "Ошибка получения содержимого для {{url}}: {{error}}",
		"command_timeout": "Время выполнения команды истекло через {{seconds}} секунд",
		"share_task_failed": "Не удалось поделиться задачей",
		"share_no_active_task": "Нет активной задачи для совместного использования",
		"share_auth_required": "Требуется аутентификация. Войдите в систему для совместного доступа к задачам.",
		"share_not_enabled": "Совместный доступ к задачам не включен для этой организации.",
		"share_task_not_found": "Задача не найдена или доступ запрещен.",
		"mode_import_failed": "Не удалось импортировать режим: {{error}}",
		"delete_rules_folder_failed": "Не удалось удалить папку правил: {{rulesFolderPath}}. Ошибка: {{error}}",
		"command_not_found": "Команда '{{name}}' не найдена",
		"open_command_file": "Не удалось открыть файл команды",
		"delete_command": "Не удалось удалить команду",
		"no_workspace_for_project_command": "Не найдена папка рабочего пространства для команды проекта",
		"command_already_exists": "Команда \"{{commandName}}\" уже существует",
		"create_command_failed": "Не удалось создать команду",
		"command_template_content": "---\ndescription: \"Краткое описание того, что делает эта команда\"\n---\n\nЭто новая slash-команда. Отредактируйте этот файл, чтобы настроить поведение команды.",
		"claudeCode": {
			"processExited": "Процесс Claude Code завершился с кодом {{exitCode}}.",
			"errorOutput": "Вывод ошибки: {{output}}",
			"processExitedWithError": "Процесс Claude Code завершился с кодом {{exitCode}}. Вывод ошибки: {{output}}",
			"stoppedWithReason": "Claude Code остановился по причине: {{reason}}",
			"apiKeyModelPlanMismatch": "API keys and subscription plans allow different models. Make sure the selected model is included in your plan.",
			"notFound": "Claude Code executable '{{claudePath}}' not found.\n\nPlease install Claude Code CLI:\n1. Visit {{installationUrl}} to download Claude Code\n2. Follow the installation instructions for your operating system\n3. Ensure the 'claude' command is available in your PATH\n4. Alternatively, configure a custom path in Kilo Code settings under 'Claude Code Path'\n\nOriginal error: {{originalError}}"
		},
		"geminiCli": {
			"oauthLoadFailed": "Не удалось загрузить учетные данные OAuth. Сначала выполните аутентификацию: {{error}}",
			"tokenRefreshFailed": "Не удалось обновить токен OAuth: {{error}}",
			"onboardingTimeout": "Операция подключения истекла через 60 секунд. Пожалуйста, попробуйте позже.",
			"projectDiscoveryFailed": "Не удалось обнаружить идентификатор проекта. Убедитесь, что вы аутентифицированы с помощью 'gemini auth'.",
			"rateLimitExceeded": "Превышен лимит скорости. Достигнуты лимиты бесплатного уровня.",
			"badRequest": "Неверный запрос: {{details}}",
			"apiError": "Ошибка API Gemini CLI: {{error}}",
			"completionError": "Ошибка завершения Gemini CLI: {{error}}"
		},
		"message": {
			"no_active_task_to_delete": "Нет активной задачи для удаления сообщений",
			"invalid_timestamp_for_deletion": "Недействительная временная метка сообщения для удаления",
			"cannot_delete_missing_timestamp": "Невозможно удалить сообщение: отсутствует временная метка",
			"cannot_delete_invalid_timestamp": "Невозможно удалить сообщение: недействительная временная метка",
			"message_not_found": "Сообщение с временной меткой {{messageTs}} не найдено",
			"error_deleting_message": "Ошибка удаления сообщения: {{error}}",
			"error_editing_message": "Ошибка редактирования сообщения: {{error}}"
		},
		"gemini": {
			"generate_stream": "Ошибка потока контекста генерации Gemini: {{error}}",
			"generate_complete_prompt": "Ошибка завершения Gemini: {{error}}",
			"sources": "Источники:"
		},
		"qwenCode": {
			"oauthLoadFailed": "Не удалось загрузить учетные данные OAuth. Сначала выполните аутентификацию: {{error}}"
		},
		"cerebras": {
			"authenticationFailed": "Ошибка аутентификации Cerebras API. Убедитесь, что ваш API-ключ действителен и не истек.",
			"accessForbidden": "Доступ к Cerebras API запрещен. Ваш API-ключ может не иметь доступа к запрашиваемой модели или функции.",
			"rateLimitExceeded": "Превышен лимит скорости Cerebras API. Подождите перед отправкой следующего запроса.",
			"serverError": "Ошибка сервера Cerebras API ({{status}}). Попробуйте позже.",
			"genericError": "Ошибка Cerebras API ({{status}}): {{message}}",
			"noResponseBody": "Ошибка Cerebras API: Нет тела ответа",
			"completionError": "Ошибка завершения Cerebras: {{error}}"
		},
		"roo": {
			"authenticationRequired": "Провайдер Roo требует облачной аутентификации. Войдите в Roo Code Cloud."
		},
		"api": {
			"invalidKeyInvalidChars": "API-ключ содержит недопустимые символы."
		},
		"manual_url_empty": "Введи действительный URL обратного вызова",
		"manual_url_no_query": "Недействительный URL обратного вызова: отсутствуют параметры запроса",
		"manual_url_missing_params": "Недействительный URL обратного вызова: отсутствуют обязательные параметры (code и state)",
		"manual_url_auth_failed": "Ручная аутентификация по URL не удалась",
		"manual_url_auth_error": "Аутентификация не удалась"
	},
	"warnings": {
		"no_terminal_content": "Не выбрано содержимое терминала",
		"missing_task_files": "Файлы этой задачи отсутствуют. Хотите удалить её из списка задач?",
		"auto_import_failed": "Не удалось автоматически импортировать настройки Kilo Code: {{error}}"
	},
	"info": {
		"no_changes": "Изменения не найдены.",
		"clipboard_copy": "Системный промпт успешно скопирован в буфер обмена",
		"history_cleanup": "Очищено {{count}} задач(и) с отсутствующими файлами из истории.",
		"custom_storage_path_set": "Установлен пользовательский путь хранения: {{path}}",
		"default_storage_path": "Возвращено использование пути хранения по умолчанию",
		"settings_imported": "Настройки успешно импортированы.",
		"auto_import_success": "Настройки Kilo Code автоматически импортированы из {{filename}}",
		"share_link_copied": "Ссылка для совместного использования скопирована в буфер обмена",
		"image_copied_to_clipboard": "URI данных изображения скопирован в буфер обмена",
		"image_saved": "Изображение сохранено в {{path}}",
		"organization_share_link_copied": "Ссылка для совместного доступа организации скопирована в буфер обмена!",
		"public_share_link_copied": "Публичная ссылка для совместного доступа скопирована в буфер обмена!",
		"mode_exported": "Режим '{{mode}}' успешно экспортирован",
		"mode_imported": "Режим успешно импортирован"
	},
	"answers": {
		"yes": "Да",
		"no": "Нет",
		"remove": "Удалить",
		"keep": "Оставить"
	},
	"buttons": {
		"save": "Сохранить",
		"edit": "Редактировать",
		"learn_more": "Узнать больше"
	},
	"tasks": {
		"canceled": "Ошибка задачи: Она была остановлена и отменена пользователем.",
		"deleted": "Сбой задачи: Она была остановлена и удалена пользователем.",
		"incomplete": "Задача #{{taskNumber}} (Незавершенная)",
		"no_messages": "Задача #{{taskNumber}} (Нет сообщений)"
	},
	"storage": {
		"prompt_custom_path": "Введите пользовательский путь хранения истории разговоров, оставьте пустым для использования расположения по умолчанию",
		"path_placeholder": "D:\\KiloCodeStorage",
		"enter_absolute_path": "Пожалуйста, введите абсолютный путь (например, D:\\KiloCodeStorage или /home/user/storage)",
		"enter_valid_path": "Пожалуйста, введите корректный путь"
	},
	"input": {
		"task_prompt": "Что должен сделать Kilo Code?",
		"task_placeholder": "Введите вашу задачу здесь"
	},
	"settings": {
		"providers": {
			"groqApiKey": "Ключ API Groq",
			"getGroqApiKey": "Получить ключ API Groq",
			"claudeCode": {
				"pathLabel": "Путь к Claude Code",
				"description": "Необязательный путь к вашему CLI Claude Code. По умолчанию 'claude', если не установлено.",
				"placeholder": "По умолчанию: claude"
			}
		}
	},
	"customModes": {
		"errors": {
			"yamlParseError": "Недопустимый YAML в файле .kilocodemodes на строке {{line}}. Проверь:\n• Правильные отступы (используй пробелы, не табы)\n• Соответствующие кавычки и скобки\n• Допустимый синтаксис YAML",
			"schemaValidationError": "Недопустимый формат пользовательских режимов в .kilocodemodes:\n{{issues}}",
			"invalidFormat": "Недопустимый формат пользовательских режимов. Убедись, что твои настройки соответствуют правильному формату YAML.",
			"updateFailed": "Не удалось обновить пользовательский режим: {{error}}",
			"deleteFailed": "Не удалось удалить пользовательский режим: {{error}}",
			"resetFailed": "Не удалось сбросить пользовательские режимы: {{error}}",
			"modeNotFound": "Ошибка записи: Режим не найден",
			"noWorkspaceForProject": "Не найдена папка рабочего пространства для режима, специфичного для проекта",
			"rulesCleanupFailed": "Режим успешно удален, но не удалось удалить папку правил в {{rulesFolderPath}}. Возможно, вам придется удалить ее вручную."
		},
		"scope": {
			"project": "проект",
			"global": "глобальный"
		}
	},
	"marketplace": {
		"mode": {
			"rulesCleanupFailed": "Режим успешно удален, но не удалось удалить папку правил в {{rulesFolderPath}}. Возможно, вам придется удалить ее вручную."
		}
	},
	"mdm": {
		"errors": {
<<<<<<< HEAD
			"cloud_auth_required": "Ваша организация требует аутентификации Kilo Code Cloud. Войдите в систему, чтобы продолжить.",
			"organization_mismatch": "Вы должны быть аутентифицированы с учетной записью Kilo Code Cloud вашей организации.",
=======
			"cloud_auth_required": "Ваша организация требует аутентификации Roo Code Cloud. Войдите в систему, чтобы продолжить.",
			"organization_mismatch": "Вы должны быть аутентифицированы с учетной записью Roo Code Cloud вашей организации.",
			"manual_url_empty": "Введи действительный URL обратного вызова",
			"manual_url_no_query": "Недействительный URL обратного вызова: отсутствуют параметры запроса",
			"manual_url_missing_params": "Недействительный URL обратного вызова: отсутствуют обязательные параметры (code и state)",
			"manual_url_auth_failed": "Ручная аутентификация по URL не удалась",
			"manual_url_auth_error": "Аутентификация не удалась",
>>>>>>> 68352562
			"verification_failed": "Не удается проверить аутентификацию организации."
		},
		"info": {
			"organization_requires_auth": "Ваша организация требует аутентификации."
		}
	},
	"prompts": {
		"deleteMode": {
			"title": "Удалить пользовательский режим",
			"description": "Вы уверены, что хотите удалить этот режим {{scope}}? Это также удалит связанную папку правил по адресу: {{rulesFolderPath}}",
			"descriptionNoRules": "Вы уверены, что хотите удалить этот пользовательский режим?",
			"confirm": "Удалить"
		}
	},
	"commands": {
		"preventCompletionWithOpenTodos": {
			"description": "Предотвратить завершение задач при наличии незавершенных дел в списке дел"
		}
	}
}<|MERGE_RESOLUTION|>--- conflicted
+++ resolved
@@ -227,10 +227,6 @@
 	},
 	"mdm": {
 		"errors": {
-<<<<<<< HEAD
-			"cloud_auth_required": "Ваша организация требует аутентификации Kilo Code Cloud. Войдите в систему, чтобы продолжить.",
-			"organization_mismatch": "Вы должны быть аутентифицированы с учетной записью Kilo Code Cloud вашей организации.",
-=======
 			"cloud_auth_required": "Ваша организация требует аутентификации Roo Code Cloud. Войдите в систему, чтобы продолжить.",
 			"organization_mismatch": "Вы должны быть аутентифицированы с учетной записью Roo Code Cloud вашей организации.",
 			"manual_url_empty": "Введи действительный URL обратного вызова",
@@ -238,7 +234,6 @@
 			"manual_url_missing_params": "Недействительный URL обратного вызова: отсутствуют обязательные параметры (code и state)",
 			"manual_url_auth_failed": "Ручная аутентификация по URL не удалась",
 			"manual_url_auth_error": "Аутентификация не удалась",
->>>>>>> 68352562
 			"verification_failed": "Не удается проверить аутентификацию организации."
 		},
 		"info": {
