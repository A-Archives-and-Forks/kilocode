{
	"errors": {
		"invalid_settings_format": "Ungültiges MCP-Einstellungen-JSON-Format. Bitte stelle sicher, dass deine Einstellungen dem korrekten JSON-Format entsprechen.",
		"invalid_settings_syntax": "Ungültiges MCP-Einstellungen-JSON-Format. Bitte überprüfe deine Einstellungsdatei auf Syntaxfehler.",
		"invalid_settings_validation": "Ungültiges MCP-Einstellungen-Format: {{errorMessages}}",
		"create_json": "Fehler beim Erstellen oder Öffnen von .kilocode/mcp.json: {{error}}",
		"failed_update_project": "Fehler beim Aktualisieren der Projekt-MCP-Server",
<<<<<<< HEAD
		"invalidJsonArgument": "Kilo Code hat versucht, {{toolName}} mit einem ungültigen JSON-Argument zu verwenden. Wiederhole..."
=======
		"invalidJsonArgument": "Roo hat versucht, {{toolName}} mit einem ungültigen JSON-Argument zu verwenden. Wiederhole...",
		"refresh_after_disable": "Fehler beim Aktualisieren der MCP-Verbindungen nach dem Deaktivieren",
		"refresh_after_enable": "Fehler beim Aktualisieren der MCP-Verbindungen nach dem Aktivieren",
		"disconnect_servers_partial": "Fehler beim Trennen von {{count}} MCP-Server(n). Überprüfe die Ausgabe für Details."
>>>>>>> c75549ce
	},
	"info": {
		"server_restarting": "MCP-Server {{serverName}} wird neu gestartet...",
		"server_connected": "MCP-Server {{serverName}} verbunden",
		"server_deleted": "MCP-Server gelöscht: {{serverName}}",
		"server_not_found": "Server \"{{serverName}}\" nicht in der Konfiguration gefunden",
		"global_servers_active": "Aktive globale MCP-Server: {{mcpServers}}",
		"project_servers_active": "Aktive Projekt-MCP-Server: {{mcpServers}}",
		"already_refreshing": "MCP-Server werden bereits aktualisiert.",
		"refreshing_all": "Alle MCP-Server werden aktualisiert...",
		"all_refreshed": "Alle MCP-Server wurden aktualisiert.",
		"project_config_deleted": "Projekt-MCP-Konfigurationsdatei gelöscht. Alle Projekt-MCP-Server wurden getrennt."
	}
}<|MERGE_RESOLUTION|>--- conflicted
+++ resolved
@@ -5,14 +5,10 @@
 		"invalid_settings_validation": "Ungültiges MCP-Einstellungen-Format: {{errorMessages}}",
 		"create_json": "Fehler beim Erstellen oder Öffnen von .kilocode/mcp.json: {{error}}",
 		"failed_update_project": "Fehler beim Aktualisieren der Projekt-MCP-Server",
-<<<<<<< HEAD
-		"invalidJsonArgument": "Kilo Code hat versucht, {{toolName}} mit einem ungültigen JSON-Argument zu verwenden. Wiederhole..."
-=======
-		"invalidJsonArgument": "Roo hat versucht, {{toolName}} mit einem ungültigen JSON-Argument zu verwenden. Wiederhole...",
+		"invalidJsonArgument": "Kilo Code hat versucht, {{toolName}} mit einem ungültigen JSON-Argument zu verwenden. Wiederhole...",
 		"refresh_after_disable": "Fehler beim Aktualisieren der MCP-Verbindungen nach dem Deaktivieren",
 		"refresh_after_enable": "Fehler beim Aktualisieren der MCP-Verbindungen nach dem Aktivieren",
 		"disconnect_servers_partial": "Fehler beim Trennen von {{count}} MCP-Server(n). Überprüfe die Ausgabe für Details."
->>>>>>> c75549ce
 	},
 	"info": {
 		"server_restarting": "MCP-Server {{serverName}} wird neu gestartet...",
