import { z } from "zod"

import { ProviderSettings } from "./api"
import { Mode, PromptComponent, ModeConfig } from "./modes"

export type ClineAskResponse = "yesButtonClicked" | "noButtonClicked" | "messageResponse" | "retry_clicked" // kilocode_change: Added for payment required dialog

export type PromptMode = Mode | "enhance"

export type AudioType = "notification" | "celebration" | "progress_loop"

export interface WebviewMessage {
	type:
		| "deleteMultipleTasksWithIds"
		| "currentApiConfigName"
		| "saveApiConfiguration"
		| "upsertApiConfiguration"
		| "deleteApiConfiguration"
		| "loadApiConfiguration"
		| "loadApiConfigurationById"
		| "renameApiConfiguration"
		| "getListApiConfiguration"
		| "customInstructions"
		| "allowedCommands"
		| "alwaysAllowReadOnly"
		| "alwaysAllowReadOnlyOutsideWorkspace"
		| "alwaysAllowWrite"
		| "alwaysAllowWriteOutsideWorkspace"
		| "alwaysAllowExecute"
		| "webviewDidLaunch"
		| "newTask"
		| "askResponse"
		| "terminalOperation"
		| "clearTask"
		| "didShowAnnouncement"
		| "selectImages"
		| "exportCurrentTask"
		| "showTaskWithId"
		| "deleteTaskWithId"
		| "exportTaskWithId"
		| "importSettings"
		| "toggleToolAutoApprove"
		| "openExtensionSettings"
		| "openInBrowser"
		| "fetchOpenGraphData"
		| "checkIsImageUrl"
		| "exportSettings"
		| "resetState"
		| "flushRouterModels"
		| "requestRouterModels"
		| "requestOpenAiModels"
		| "requestOllamaModels"
		| "requestLmStudioModels"
		| "requestVsCodeLmModels"
		| "openImage"
		| "openFile"
		| "openMention"
		| "cancelTask"
		| "updateVSCodeSetting"
		| "getVSCodeSetting"
		| "vsCodeSetting"
		| "alwaysAllowBrowser"
		| "alwaysAllowMcp"
		| "alwaysAllowModeSwitch"
		| "alwaysAllowSubtasks"
		| "playSound"
		| "playTts"
		| "stopTts"
		| "soundEnabled"
		| "ttsEnabled"
		| "ttsSpeed"
		| "soundVolume"
		| "diffEnabled"
		| "enableCheckpoints"
		| "browserViewportSize"
		| "screenshotQuality"
		| "remoteBrowserHost"
		| "openMcpSettings"
		| "openProjectMcpSettings"
		| "restartMcpServer"
		| "toggleToolAlwaysAllow"
		| "toggleMcpServer"
		| "updateMcpTimeout"
		| "fuzzyMatchThreshold"
		| "writeDelayMs"
		| "enhancePrompt"
		| "enhancedPrompt"
		| "draggedImages"
		| "deleteMessage"
		| "terminalOutputLineLimit"
		| "terminalShellIntegrationTimeout"
		| "terminalShellIntegrationDisabled"
		| "terminalCommandDelay"
		| "terminalPowershellCounter"
		| "terminalZshClearEolMark"
		| "terminalZshOhMy"
		| "terminalZshP10k"
		| "terminalZdotdir"
		| "terminalCompressProgressBar"
		| "mcpEnabled"
		| "enableMcpServerCreation"
		| "searchCommits"
		| "alwaysApproveResubmit"
		| "requestDelaySeconds"
		| "setApiConfigPassword"
		| "mode"
		| "updatePrompt"
		| "updateSupportPrompt"
		| "resetSupportPrompt"
		| "getSystemPrompt"
		| "copySystemPrompt"
		| "systemPrompt"
		| "enhancementApiConfigId"
		| "updateExperimental"
		| "autoApprovalEnabled"
		| "updateCustomMode"
		| "deleteCustomMode"
		| "setopenAiCustomModelInfo"
		| "openCustomModesSettings"
		| "checkpointDiff"
		| "checkpointRestore"
		| "deleteMcpServer"
		| "maxOpenTabsContext"
		| "maxWorkspaceFiles"
		| "humanRelayResponse"
		| "humanRelayCancel"
		| "browserToolEnabled"
		| "showRooIgnoredFiles"
		| "testBrowserConnection"
		| "browserConnectionResult"
		| "remoteBrowserEnabled"
		| "language"
		| "maxReadFileLine"
		| "searchFiles"
		| "setHistoryPreviewCollapsed"
		| "showFeedbackOptions" // kilocode_change
		| "toggleApiConfigPin"
		| "fetchMcpMarketplace" // kilocode_change
		| "silentlyRefreshMcpMarketplace" // kilocode_change
		| "fetchLatestMcpServersFromHub" // kilocode_change
		| "downloadMcp" // kilocode_change
		| "showSystemNotification" // kilocode_change
		| "showAutoApproveMenu" // kilocode_change
<<<<<<< HEAD
		| "toggleWorkflow" // kilocode_change
=======
		| "reportBug" // kilocode_change
		| "profileButtonClicked" // kilocode_change
		| "fetchProfileDataRequest" // kilocode_change
		| "profileDataResponse" // kilocode_change
		| "fetchBalanceDataRequest" // kilocode_change
		| "balanceDataResponse" // kilocode_change
		| "condense" // kilocode_change
>>>>>>> 10eb85ef
	text?: string
	disabled?: boolean
	askResponse?: ClineAskResponse
	apiConfiguration?: ProviderSettings
	images?: string[]
	bool?: boolean
	value?: number
	commands?: string[]
	audioType?: AudioType
	// kilocode_change begin
	notificationOptions?: {
		title?: string
		subtitle?: string
		message: string
	}
	mcpId?: string
	toolNames?: string[]
	url?: string
	autoApprove?: boolean
	workflowPath?: string // kilocode_change
	enabled?: boolean // kilocode_change
	// kilocode_change end
	serverName?: string
	toolName?: string
	alwaysAllow?: boolean
	mode?: Mode
	promptMode?: PromptMode
	customPrompt?: PromptComponent
	dataUrls?: string[]
	values?: Record<string, any>
	query?: string
	setting?: string
	slug?: string
	modeConfig?: ModeConfig
	timeout?: number
	payload?: WebViewMessagePayload
	source?: "global" | "project"
	requestId?: string
	ids?: string[]
	hasSystemPromptOverride?: boolean
	terminalOperation?: "continue" | "abort"
	historyPreviewCollapsed?: boolean
}

// kilocode_change begin
export type ProfileData = {
	user: {
		id: string
		name: string
		email: string
		image: string
	}
}

export interface ProfileDataResponsePayload {
	success: boolean
	data?: ProfileData
	error?: string
}

export interface BalanceDataResponsePayload {
	// New: Payload for balance data
	success: boolean
	data?: any // Replace 'any' with a more specific type if known for balance
	error?: string
}
// kilocode_change end

export const checkoutDiffPayloadSchema = z.object({
	ts: z.number(),
	previousCommitHash: z.string().optional(),
	commitHash: z.string(),
	mode: z.enum(["full", "checkpoint"]),
})

export type CheckpointDiffPayload = z.infer<typeof checkoutDiffPayloadSchema>

export const checkoutRestorePayloadSchema = z.object({
	ts: z.number(),
	commitHash: z.string(),
	mode: z.enum(["preview", "restore"]),
})

export type CheckpointRestorePayload = z.infer<typeof checkoutRestorePayloadSchema>

export type WebViewMessagePayload =
	| CheckpointDiffPayload
	| CheckpointRestorePayload
	| ProfileDataResponsePayload // kilocode_change
	| BalanceDataResponsePayload // kilocode_change<|MERGE_RESOLUTION|>--- conflicted
+++ resolved
@@ -141,9 +141,6 @@
 		| "downloadMcp" // kilocode_change
 		| "showSystemNotification" // kilocode_change
 		| "showAutoApproveMenu" // kilocode_change
-<<<<<<< HEAD
-		| "toggleWorkflow" // kilocode_change
-=======
 		| "reportBug" // kilocode_change
 		| "profileButtonClicked" // kilocode_change
 		| "fetchProfileDataRequest" // kilocode_change
@@ -151,7 +148,7 @@
 		| "fetchBalanceDataRequest" // kilocode_change
 		| "balanceDataResponse" // kilocode_change
 		| "condense" // kilocode_change
->>>>>>> 10eb85ef
+		| "toggleWorkflow" // kilocode_change
 	text?: string
 	disabled?: boolean
 	askResponse?: ClineAskResponse
