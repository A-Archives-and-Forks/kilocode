--- conflicted
+++ resolved
@@ -186,11 +186,8 @@
 		| "indexingStatusUpdate"
 		| "indexCleared"
 		| "codebaseIndexConfig"
-<<<<<<< HEAD
-		| "telemetrySetting"
+		| "setHistoryPreviewCollapsed"
 		| "toggleTaskFavorite" // kilocode_change
-=======
-		| "setHistoryPreviewCollapsed"
 		| "openExternal"
 		| "filterMarketplaceItems"
 		| "marketplaceButtonClicked"
@@ -200,7 +197,7 @@
 		| "removeInstalledMarketplaceItem"
 		| "marketplaceInstallResult"
 		| "switchTab"
->>>>>>> 23bbad04
+		| "telemetrySetting"
 	text?: string
 	tab?: "settings" | "history" | "mcp" | "modes" | "chat" | "marketplace" | "account"
 	disabled?: boolean
@@ -220,7 +217,6 @@
 	}
 	mcpId?: string
 	toolNames?: string[]
-	url?: string
 	autoApprove?: boolean
 	workflowPath?: string // kilocode_change
 	enabled?: boolean // kilocode_change
@@ -321,9 +317,6 @@
 	| CheckpointRestorePayload
 	| IndexingStatusPayload
 	| IndexClearedPayload
-<<<<<<< HEAD
 	| ProfileDataResponsePayload // kilocode_change
 	| BalanceDataResponsePayload // kilocode_change
-=======
-	| InstallMarketplaceItemWithParametersPayload
->>>>>>> 23bbad04
+	| InstallMarketplaceItemWithParametersPayload