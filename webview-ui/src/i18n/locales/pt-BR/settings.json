--- conflicted
+++ resolved
@@ -123,13 +123,9 @@
 		"resetToDefault": "Redefinir para o padrão"
 	},
 	"autoApprove": {
-<<<<<<< HEAD
-		"description": "Permitir que o Kilo Code realize operações automaticamente sem exigir aprovação. Ative essas configurações apenas se confiar totalmente na IA e compreender os riscos de segurança associados.",
-=======
 		"description": "Permitir que o Roo realize operações automaticamente sem exigir aprovação. Ative essas configurações apenas se confiar totalmente na IA e compreender os riscos de segurança associados.",
 		"toggleAriaLabel": "Alternar aprovação automática",
 		"disabledAriaLabel": "Aprovação automática desativada - selecione as opções primeiro",
->>>>>>> a0e640cd
 		"readOnly": {
 			"label": "Leitura",
 			"description": "Quando ativado, o Kilo Code visualizará automaticamente o conteúdo do diretório e lerá arquivos sem que você precise clicar no botão Aprovar.",
@@ -399,8 +395,9 @@
 		"claudeCode": {
 			"pathLabel": "Caminho do Claude Code",
 			"description": "Caminho opcional para o seu Claude Code CLI. O padrão é 'claude' se não for definido.",
-<<<<<<< HEAD
-			"placeholder": "Padrão: claude"
+			"placeholder": "Padrão: claude",
+			"maxTokensLabel": "Tokens de saída máximos",
+			"maxTokensDescription": "Número máximo de tokens de saída para respostas do Claude Code. O padrão é 8000."
 		},
 		"geminiCli": {
 			"description": "Este provedor usa autenticação OAuth da ferramenta Gemini CLI e não requer chaves de API.",
@@ -416,11 +413,6 @@
 			"requirement4": "Não usa chaves de API - a autenticação é tratada via OAuth",
 			"requirement5": "Requer que a ferramenta Gemini CLI seja instalada e autenticada primeiro",
 			"freeAccess": "Acesso gratuito via autenticação OAuth"
-=======
-			"placeholder": "Padrão: claude",
-			"maxTokensLabel": "Tokens de saída máximos",
-			"maxTokensDescription": "Número máximo de tokens de saída para respostas do Claude Code. O padrão é 8000."
->>>>>>> a0e640cd
 		}
 	},
 	"browser": {
