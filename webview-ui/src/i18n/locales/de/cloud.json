{
	"title": "Cloud",
	"profilePicture": "Profilbild",
	"logOut": "Abmelden",
	"testApiAuthentication": "API-Authentifizierung testen",
	"signIn": "Mit Kilo Code Cloud verbinden",
	"connect": "Verbinden",
	"cloudBenefitsTitle": "Mit Kilo Code Cloud verbinden",
	"cloudBenefitsSubtitle": "Synchronisiere deine Prompts und Telemetrie, um folgendes zu aktivieren:",
	"cloudBenefitHistory": "Online-Aufgabenverlauf",
	"cloudBenefitSharing": "Freigabe- und Kollaborationsfunktionen",
	"cloudBenefitMetrics": "Aufgaben-, Token- und kostenbasierte Nutzungsmetriken",
	"cloudBenefitWalkaway": "Verfolge und steuere Aufgaben von überall mit Roomote Control",
<<<<<<< HEAD
	"remoteControl": "Kilo remote Control",
	"remoteControlDescription": "Ermöglicht das Verfolgen und Interagieren mit Aufgaben in diesem Arbeitsbereich mit Kilo Code Cloud",
	"visitCloudWebsite": "Kilo Code Cloud besuchen"
=======
	"remoteControl": "Roomote Control",
	"remoteControlDescription": "Ermöglicht das Verfolgen und Interagieren mit Aufgaben in diesem Arbeitsbereich mit Roo Code Cloud",
	"visitCloudWebsite": "Roo Code Cloud besuchen",
	"cloudUrlPillLabel": "Roo Code Cloud URL"
>>>>>>> 173acdb1
}<|MERGE_RESOLUTION|>--- conflicted
+++ resolved
@@ -11,14 +11,8 @@
 	"cloudBenefitSharing": "Freigabe- und Kollaborationsfunktionen",
 	"cloudBenefitMetrics": "Aufgaben-, Token- und kostenbasierte Nutzungsmetriken",
 	"cloudBenefitWalkaway": "Verfolge und steuere Aufgaben von überall mit Roomote Control",
-<<<<<<< HEAD
 	"remoteControl": "Kilo remote Control",
 	"remoteControlDescription": "Ermöglicht das Verfolgen und Interagieren mit Aufgaben in diesem Arbeitsbereich mit Kilo Code Cloud",
-	"visitCloudWebsite": "Kilo Code Cloud besuchen"
-=======
-	"remoteControl": "Roomote Control",
-	"remoteControlDescription": "Ermöglicht das Verfolgen und Interagieren mit Aufgaben in diesem Arbeitsbereich mit Roo Code Cloud",
-	"visitCloudWebsite": "Roo Code Cloud besuchen",
-	"cloudUrlPillLabel": "Roo Code Cloud URL"
->>>>>>> 173acdb1
+	"visitCloudWebsite": "Kilo Code Cloud besuchen",
+	"cloudUrlPillLabel": "Kilo Code Cloud URL"
 }