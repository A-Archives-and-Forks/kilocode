{
	"common": {
		"save": "Speichern",
		"done": "Fertig",
		"cancel": "Abbrechen",
		"reset": "Zurücksetzen",
		"select": "Auswählen",
		"add": "Header hinzufügen",
		"remove": "Entfernen"
	},
	"header": {
		"title": "Einstellungen",
		"saveButtonTooltip": "Änderungen speichern",
		"nothingChangedTooltip": "Nichts geändert",
		"doneButtonTooltip": "Ungespeicherte Änderungen verwerfen und Einstellungsbereich schließen"
	},
	"unsavedChangesDialog": {
		"title": "Ungespeicherte Änderungen",
		"description": "Möchtest du die Änderungen verwerfen und fortfahren?",
		"cancelButton": "Abbrechen",
		"discardButton": "Änderungen verwerfen"
	},
	"sections": {
		"providers": "Anbieter",
		"autoApprove": "Auto-Genehmigung",
		"browser": "Computerzugriff",
		"checkpoints": "Kontrollpunkte",
		"notifications": "Benachrichtigungen",
		"contextManagement": "Kontext",
		"terminal": "Terminal",
		"prompts": "Eingabeaufforderungen",
		"experimental": "Experimentell",
		"language": "Sprache",
		"about": "Über Kilo Code",
		"display": "Anzeigen"
	},
	"prompts": {
		"description": "Konfiguriere Support-Prompts, die für schnelle Aktionen wie das Verbessern von Prompts, das Erklären von Code und das Beheben von Problemen verwendet werden. Diese Prompts helfen Kilo Code dabei, bessere Unterstützung für häufige Entwicklungsaufgaben zu bieten."
	},
	"codeIndex": {
		"title": "Codebase-Indexierung",
		"description": "Konfiguriere Codebase-Indexierungseinstellungen, um semantische Suche in deinem Projekt zu aktivieren. <0>Mehr erfahren</0>",
		"statusTitle": "Status",
		"enableLabel": "Codebase-Indexierung aktivieren",
		"enableDescription": "Aktiviere die Code-Indizierung für eine verbesserte Suche und ein besseres Kontextverständnis",
		"settingsTitle": "Indexierungseinstellungen",
		"disabledMessage": "Codebase-Indexierung ist derzeit deaktiviert. Aktiviere sie in den globalen Einstellungen, um Indexierungsoptionen zu konfigurieren.",
		"profileLabel": "Embeddings-Anbieter",
		"embedderProviderLabel": "Embedder-Anbieter",
		"selectProfilePlaceholder": "Anbieter auswählen",
		"openaiProvider": "OpenAI",
		"ollamaProvider": "Ollama",
		"geminiProvider": "Gemini",
		"geminiApiKeyLabel": "API-Schlüssel:",
		"geminiApiKeyPlaceholder": "Geben Sie Ihren Gemini-API-Schlüssel ein",
		"vercelAiGatewayProvider": "Vercel AI Gateway",
		"vercelAiGatewayApiKeyLabel": "API-Schlüssel",
		"vercelAiGatewayApiKeyPlaceholder": "Gib deinen Vercel AI Gateway API-Schlüssel ein",
		"mistralProvider": "Mistral",
		"mistralApiKeyLabel": "API-Schlüssel:",
		"mistralApiKeyPlaceholder": "Gib deinen Mistral-API-Schlüssel ein",
		"openaiCompatibleProvider": "OpenAI-kompatibel",
		"openAiKeyLabel": "OpenAI API-Schlüssel",
		"openAiKeyPlaceholder": "Gib deinen OpenAI API-Schlüssel ein",
		"openAiCompatibleBaseUrlLabel": "Basis-URL",
		"openAiCompatibleApiKeyLabel": "API-Schlüssel",
		"openAiCompatibleApiKeyPlaceholder": "Gib deinen API-Schlüssel ein",
		"openAiCompatibleModelDimensionLabel": "Embedding-Dimension:",
		"modelDimensionLabel": "Modell-Dimension",
		"openAiCompatibleModelDimensionPlaceholder": "z.B. 1536",
		"openAiCompatibleModelDimensionDescription": "Die Embedding-Dimension (Ausgabegröße) für Ihr Modell. Überprüfe die Dokumentation deines Anbieters für diesen Wert. Übliche Werte: 384, 768, 1536, 3072.",
		"modelLabel": "Modell",
		"modelPlaceholder": "Modellname eingeben",
		"selectModel": "Modell auswählen",
		"selectModelPlaceholder": "Modell auswählen",
		"ollamaUrlLabel": "Ollama-URL:",
		"ollamaBaseUrlLabel": "Ollama Basis-URL",
		"qdrantUrlLabel": "Qdrant-URL",
		"qdrantKeyLabel": "Qdrant-Schlüssel:",
		"qdrantApiKeyLabel": "Qdrant API-Schlüssel",
		"qdrantApiKeyPlaceholder": "Gib deinen Qdrant API-Schlüssel ein (optional)",
		"setupConfigLabel": "Einrichtung",
		"startIndexingButton": "Start",
		"clearIndexDataButton": "Index löschen",
		"unsavedSettingsMessage": "Bitte speichere deine Einstellungen, bevor du den Indexierungsprozess startest.",
		"clearDataDialog": {
			"title": "Bist du sicher?",
			"description": "Diese Aktion kann nicht rückgängig gemacht werden. Dies wird deine Codebase-Indexdaten dauerhaft löschen.",
			"cancelButton": "Abbrechen",
			"confirmButton": "Daten löschen"
		},
		"ollamaUrlPlaceholder": "http://localhost:11434",
		"openAiCompatibleBaseUrlPlaceholder": "https://api.example.com",
		"modelDimensionPlaceholder": "1536",
		"qdrantUrlPlaceholder": "http://localhost:6333",
		"saveError": "Fehler beim Speichern der Einstellungen",
		"modelDimensions": "({{dimension}} Dimensionen)",
		"saveSuccess": "Einstellungen erfolgreich gespeichert",
		"saving": "Speichern...",
		"saveSettings": "Speichern",
		"indexingStatuses": {
			"standby": "Bereitschaft",
			"indexing": "Indexierung",
			"indexed": "Indexiert",
			"error": "Fehler"
		},
		"close": "Schließen",
		"validation": {
			"invalidQdrantUrl": "Ungültige Qdrant-URL",
			"invalidOllamaUrl": "Ungültige Ollama-URL",
			"invalidBaseUrl": "Ungültige Basis-URL",
			"qdrantUrlRequired": "Qdrant-URL ist erforderlich",
			"openaiApiKeyRequired": "OpenAI-API-Schlüssel ist erforderlich",
			"modelSelectionRequired": "Modellauswahl ist erforderlich",
			"apiKeyRequired": "API-Schlüssel ist erforderlich",
			"modelIdRequired": "Modell-ID ist erforderlich",
			"modelDimensionRequired": "Modellabmessung ist erforderlich",
			"geminiApiKeyRequired": "Gemini-API-Schlüssel ist erforderlich",
			"mistralApiKeyRequired": "Mistral-API-Schlüssel ist erforderlich",
			"vercelAiGatewayApiKeyRequired": "Vercel AI Gateway API-Schlüssel ist erforderlich",
			"ollamaBaseUrlRequired": "Ollama-Basis-URL ist erforderlich",
			"baseUrlRequired": "Basis-URL ist erforderlich",
			"modelDimensionMinValue": "Modellabmessung muss größer als 0 sein"
		},
		"advancedConfigLabel": "Erweiterte Konfiguration",
		"searchMinScoreLabel": "Suchergebnis-Schwellenwert",
		"searchMinScoreDescription": "Mindestähnlichkeitswert (0.0-1.0), der für Suchergebnisse erforderlich ist. Niedrigere Werte liefern mehr Ergebnisse, die jedoch möglicherweise weniger relevant sind. Höhere Werte liefern weniger, aber relevantere Ergebnisse.",
		"searchMinScoreResetTooltip": "Auf Standardwert zurücksetzen (0.4)",
		"searchMaxResultsLabel": "Maximale Suchergebnisse",
		"searchMaxResultsDescription": "Maximale Anzahl von Suchergebnissen, die bei der Abfrage des Codebase-Index zurückgegeben werden. Höhere Werte bieten mehr Kontext, können aber weniger relevante Ergebnisse enthalten.",
		"resetToDefault": "Auf Standard zurücksetzen"
	},
	"autoApprove": {
		"description": "Erlaubt Kilo Code, Operationen automatisch ohne Genehmigung durchzuführen. Aktiviere diese Einstellungen nur, wenn du der KI vollständig vertraust und die damit verbundenen Sicherheitsrisiken verstehst.",
		"enabled": "Auto-Genehmigung aktiviert",
		"toggleAriaLabel": "Automatische Genehmigung umschalten",
		"disabledAriaLabel": "Automatische Genehmigung deaktiviert - zuerst Optionen auswählen",
		"readOnly": {
			"label": "Lesen",
			"description": "Wenn aktiviert, wird Kilo Code automatisch Verzeichnisinhalte anzeigen und Dateien lesen, ohne dass du auf die Genehmigen-Schaltfläche klicken musst.",
			"outsideWorkspace": {
				"label": "Dateien außerhalb des Arbeitsbereichs einbeziehen",
				"description": "Kilo Code erlauben, Dateien außerhalb des aktuellen Arbeitsbereichs ohne Genehmigung zu lesen."
			}
		},
		"write": {
			"label": "Schreiben",
			"description": "Dateien automatisch erstellen und bearbeiten ohne Genehmigung",
			"delayLabel": "Verzögerung nach Schreibvorgängen, damit Diagnosefunktionen potenzielle Probleme erkennen können",
			"outsideWorkspace": {
				"label": "Dateien außerhalb des Arbeitsbereichs einbeziehen",
				"description": "Kilo Code erlauben, Dateien außerhalb des aktuellen Arbeitsbereichs ohne Genehmigung zu erstellen und zu bearbeiten."
			},
			"protected": {
				"label": "Geschützte Dateien einbeziehen",
				"description": "Kilo Code erlauben, geschützte Dateien (wie .kilocodeignore und .kilocode/ Konfigurationsdateien) ohne Genehmigung zu erstellen und zu bearbeiten."
			}
		},
		"browser": {
			"label": "Browser",
			"description": "Browser-Aktionen automatisch ohne Genehmigung durchführen. Hinweis: Gilt nur, wenn das Modell Computer-Nutzung unterstützt"
		},
		"retry": {
			"label": "Wiederholung",
			"description": "Fehlgeschlagene API-Anfragen automatisch wiederholen, wenn der Server eine Fehlerantwort zurückgibt",
			"delayLabel": "Verzögerung vor dem Wiederholen der Anfrage"
		},
		"mcp": {
			"label": "MCP",
			"description": "Automatische Genehmigung einzelner MCP-Tools in der MCP-Server-Ansicht aktivieren (erfordert sowohl diese Einstellung als auch das 'Immer erlauben'-Kontrollkästchen des Tools)"
		},
		"modeSwitch": {
			"label": "Modus",
			"description": "Automatisch zwischen verschiedenen Modi wechseln ohne Genehmigung"
		},
		"subtasks": {
			"label": "Teilaufgaben",
			"description": "Erstellung und Abschluss von Unteraufgaben ohne Genehmigung erlauben"
		},
		"followupQuestions": {
			"label": "Frage",
			"description": "Automatisch die erste vorgeschlagene Antwort für Folgefragen nach der konfigurierten Zeitüberschreitung auswählen",
			"timeoutLabel": "Wartezeit vor der automatischen Auswahl der ersten Antwort"
		},
		"execute": {
			"label": "Ausführen",
			"description": "Erlaubte Terminal-Befehle automatisch ohne Genehmigung ausführen",
			"allowedCommands": "Erlaubte Auto-Ausführungsbefehle",
			"allowedCommandsDescription": "Befehlspräfixe, die automatisch ausgeführt werden können, wenn 'Ausführungsoperationen immer genehmigen' aktiviert ist. Füge * hinzu, um alle Befehle zu erlauben (mit Vorsicht verwenden).",
			"deniedCommands": "Verweigerte Befehle",
			"deniedCommandsDescription": "Befehlspräfixe, die automatisch verweigert werden, ohne nach Genehmigung zu fragen. Bei Konflikten mit erlaubten Befehlen hat die längste Präfix-Übereinstimmung Vorrang. Füge * hinzu, um alle Befehle zu verweigern.",
			"commandPlaceholder": "Befehlspräfix eingeben (z.B. 'git ')",
			"deniedCommandPlaceholder": "Befehlspräfix zum Verweigern eingeben (z.B. 'rm -rf')",
			"addButton": "Hinzufügen",
			"autoDenied": "Befehle mit dem Präfix `{{prefix}}` wurden vom Benutzer verboten. Umgehe diese Beschränkung nicht durch das Ausführen eines anderen Befehls."
		},
		"showMenu": {
			"label": "Auto-Genehmigungs-Menü in der Chat-Ansicht anzeigen",
			"description": "Wenn aktiviert, wird das Auto-Genehmigungs-Menü am unteren Rand der Chat-Ansicht angezeigt, was einen schnellen Zugriff auf die Auto-Genehmigungs-Einstellungen ermöglicht"
		},
		"updateTodoList": {
			"label": "Todo",
			"description": "To-Do-Liste wird automatisch aktualisiert, ohne dass du zustimmen musst"
		},
		"apiRequestLimit": {
			"title": "Maximale Anfragen",
			"description": "Automatisch so viele API-Anfragen stellen, bevor du um die Erlaubnis gebeten wirst, mit der Aufgabe fortzufahren.",
			"unlimited": "Unbegrenzt"
		},
		"selectOptionsFirst": "Wähle mindestens eine Option unten aus, um die automatische Genehmigung zu aktivieren",
		"apiCostLimit": {
			"title": "Maximale Kosten",
			"unlimited": "Unbegrenzt"
		},
		"maxLimits": {
			"description": "Anfragen bis zu diesen Grenzwerten automatisch stellen, bevor um Genehmigung zur Fortsetzung gebeten wird."
		}
	},
	"providers": {
		"providerDocumentation": "{{provider}}-Dokumentation",
		"configProfile": "Konfigurationsprofil",
		"description": "Speicher verschiedene API-Konfigurationen, um schnell zwischen Anbietern und Einstellungen zu wechseln.",
		"apiProvider": "API-Anbieter",
		"model": "Modell",
		"nameEmpty": "Name darf nicht leer sein",
		"nameExists": "Ein Profil mit diesem Namen existiert bereits",
		"deleteProfile": "Profil löschen",
		"invalidArnFormat": "Ungültiges ARN-Format. Überprüfe die obigen Beispiele.",
		"enterNewName": "Neuen Namen eingeben",
		"addProfile": "Profil hinzufügen",
		"renameProfile": "Profil umbenennen",
		"newProfile": "Neues Konfigurationsprofil",
		"enterProfileName": "Profilnamen eingeben",
		"createProfile": "Profil erstellen",
		"cannotDeleteOnlyProfile": "Das einzige Profil kann nicht gelöscht werden",
		"searchPlaceholder": "Profile durchsuchen",
		"searchProviderPlaceholder": "Suchanbieter durchsuchen",
		"noProviderMatchFound": "Keine Anbieter gefunden",
		"noMatchFound": "Keine passenden Profile gefunden",
		"vscodeLmDescription": "Die VS Code Language Model API ermöglicht das Ausführen von Modellen, die von anderen VS Code-Erweiterungen bereitgestellt werden (einschließlich, aber nicht beschränkt auf GitHub Copilot). Der einfachste Weg, um zu starten, besteht darin, die Erweiterungen Copilot und Copilot Chat aus dem VS Code Marketplace zu installieren.",
		"awsCustomArnUse": "Gib eine gültige Amazon Bedrock ARN für das Modell ein, das du verwenden möchtest. Formatbeispiele:",
		"awsCustomArnDesc": "Stelle sicher, dass die Region in der ARN mit Ihrer oben ausgewählten AWS-Region übereinstimmt.",
		"openRouterApiKey": "OpenRouter API-Schlüssel",
		"getOpenRouterApiKey": "OpenRouter API-Schlüssel erhalten",
		"vercelAiGatewayApiKey": "Vercel AI Gateway API-Schlüssel",
		"getVercelAiGatewayApiKey": "Vercel AI Gateway API-Schlüssel erhalten",
		"doubaoApiKey": "Doubao API-Schlüssel",
		"getDoubaoApiKey": "Doubao API-Schlüssel erhalten",
		"apiKeyStorageNotice": "API-Schlüssel werden sicher im VSCode Secret Storage gespeichert",
		"glamaApiKey": "Glama API-Schlüssel",
		"getGlamaApiKey": "Glama API-Schlüssel erhalten",
		"useCustomBaseUrl": "Benutzerdefinierte Basis-URL verwenden",
		"useReasoning": "Reasoning aktivieren",
		"useHostHeader": "Benutzerdefinierten Host-Header verwenden",
		"useLegacyFormat": "Altes OpenAI API-Format verwenden",
		"customHeaders": "Benutzerdefinierte Headers",
		"headerName": "Header-Name",
		"headerValue": "Header-Wert",
		"noCustomHeaders": "Keine benutzerdefinierten Headers definiert. Klicke auf die + Schaltfläche, um einen hinzuzufügen.",
		"requestyApiKey": "Requesty API-Schlüssel",
		"refreshModels": {
			"label": "Modelle aktualisieren",
			"hint": "Bitte öffne die Einstellungen erneut, um die neuesten Modelle zu sehen.",
			"loading": "Modellliste wird aktualisiert...",
			"success": "Modellliste erfolgreich aktualisiert!",
			"error": "Fehler beim Aktualisieren der Modellliste. Bitte versuche es erneut."
		},
		"getRequestyApiKey": "Requesty API-Schlüssel erhalten",
		"getRequestyBaseUrl": "Basis-URL",
		"requestyUseCustomBaseUrl": "Benutzerdefinierte Basis-URL verwenden",
		"openRouterTransformsText": "Prompts und Nachrichtenketten auf Kontextgröße komprimieren (<a>OpenRouter Transformationen</a>)",
		"anthropicApiKey": "Anthropic API-Schlüssel",
		"getAnthropicApiKey": "Anthropic API-Schlüssel erhalten",
		"anthropicUseAuthToken": "Anthropic API-Schlüssel als Authorization-Header anstelle von X-Api-Key übergeben",
		"anthropic1MContextBetaLabel": "1M Kontextfenster aktivieren (Beta)",
		"anthropic1MContextBetaDescription": "Erweitert das Kontextfenster für Claude Sonnet 4 auf 1 Million Token",
		"awsBedrock1MContextBetaLabel": "1M Kontextfenster aktivieren (Beta)",
		"awsBedrock1MContextBetaDescription": "Erweitert das Kontextfenster für Claude Sonnet 4 auf 1 Million Token",
		"cerebrasApiKey": "Cerebras API-Schlüssel",
		"getCerebrasApiKey": "Cerebras API-Schlüssel erhalten",
		"chutesApiKey": "Chutes API-Schlüssel",
		"getChutesApiKey": "Chutes API-Schlüssel erhalten",
		"fireworksApiKey": "Fireworks API-Schlüssel",
		"getFireworksApiKey": "Fireworks API-Schlüssel erhalten",
		"featherlessApiKey": "Featherless API-Schlüssel",
		"getFeatherlessApiKey": "Featherless API-Schlüssel erhalten",
		"ioIntelligenceApiKey": "IO Intelligence API-Schlüssel",
		"ioIntelligenceApiKeyPlaceholder": "Gib deinen IO Intelligence API-Schlüssel ein",
		"getIoIntelligenceApiKey": "IO Intelligence API-Schlüssel erhalten",
		"deepSeekApiKey": "DeepSeek API-Schlüssel",
		"getDeepSeekApiKey": "DeepSeek API-Schlüssel erhalten",
		"moonshotApiKey": "Moonshot API-Schlüssel",
		"getMoonshotApiKey": "Moonshot API-Schlüssel erhalten",
		"moonshotBaseUrl": "Moonshot-Einstiegspunkt",
		"zaiApiKey": "Z AI API-Schlüssel",
		"getZaiApiKey": "Z AI API-Schlüssel erhalten",
		"zaiEntrypoint": "Z AI Einstiegspunkt",
		"zaiEntrypointDescription": "Bitte wähle den entsprechenden API-Einstiegspunkt basierend auf deinem Standort aus. Wenn du dich in China befindest, wähle open.bigmodel.cn. Andernfalls wähle api.z.ai.",
		"geminiApiKey": "Gemini API-Schlüssel",
		"getGroqApiKey": "Groq API-Schlüssel erhalten",
		"groqApiKey": "Groq API-Schlüssel",
		"getSambaNovaApiKey": "SambaNova API-Schlüssel erhalten",
		"sambaNovaApiKey": "SambaNova API-Schlüssel",
		"getHuggingFaceApiKey": "Hugging Face API-Schlüssel erhalten",
		"huggingFaceApiKey": "Hugging Face API-Schlüssel",
		"huggingFaceModelId": "Modell-ID",
		"huggingFaceLoading": "Lädt...",
		"huggingFaceModelsCount": "({{count}} Modelle)",
		"huggingFaceSelectModel": "Modell auswählen...",
		"huggingFaceSearchModels": "Modelle durchsuchen...",
		"huggingFaceNoModelsFound": "Keine Modelle gefunden",
		"huggingFaceProvider": "Anbieter",
		"huggingFaceProviderAuto": "Automatisch",
		"huggingFaceSelectProvider": "Anbieter auswählen...",
		"huggingFaceSearchProviders": "Anbieter durchsuchen...",
		"huggingFaceNoProvidersFound": "Keine Anbieter gefunden",
		"getGeminiApiKey": "Gemini API-Schlüssel erhalten",
		"openAiApiKey": "OpenAI API-Schlüssel",
		"apiKey": "API-Schlüssel",
		"openAiBaseUrl": "Basis-URL",
		"getOpenAiApiKey": "OpenAI API-Schlüssel erhalten",
		"mistralApiKey": "Mistral API-Schlüssel",
		"getMistralApiKey": "Mistral / Codestral API-Schlüssel erhalten",
		"codestralBaseUrl": "Codestral Basis-URL (Optional)",
		"codestralBaseUrlDesc": "Lege eine alternative URL für das Codestral-Modell fest.",
		"xaiApiKey": "xAI API-Schlüssel",
		"getXaiApiKey": "xAI API-Schlüssel erhalten",
		"litellmApiKey": "LiteLLM API-Schlüssel",
		"litellmBaseUrl": "LiteLLM Basis-URL",
		"awsCredentials": "AWS Anmeldedaten",
		"awsProfile": "AWS Profil",
		"awsApiKey": "Amazon Bedrock API-Schlüssel",
		"awsProfileName": "AWS Profilname",
		"awsAccessKey": "AWS Zugangsschlüssel",
		"awsSecretKey": "AWS Geheimschlüssel",
		"awsSessionToken": "AWS Sitzungstoken",
		"awsRegion": "AWS Region",
		"awsCrossRegion": "Regionsübergreifende Inferenz verwenden",
		"awsBedrockVpc": {
			"useCustomVpcEndpoint": "Benutzerdefinierten VPC-Endpunkt verwenden",
			"vpcEndpointUrlPlaceholder": "VPC-Endpunkt-URL eingeben (optional)",
			"examples": "Beispiele:"
		},
		"enablePromptCaching": "Prompt-Caching aktivieren",
		"enablePromptCachingTitle": "Prompt-Caching aktivieren, um die Leistung zu verbessern und Kosten für unterstützte Modelle zu reduzieren.",
		"cacheUsageNote": "Hinweis: Wenn du keine Cache-Nutzung siehst, versuche ein anderes Modell auszuwählen und dann dein gewünschtes Modell erneut auszuwählen.",
		"vscodeLmModel": "Sprachmodell",
		"vscodeLmWarning": "Hinweis: Dies ist eine sehr experimentelle Integration und die Anbieterunterstützung variiert. Wenn du einen Fehler über ein nicht unterstütztes Modell erhälst, liegt das Problem auf Anbieterseite.",
		"geminiParameters": {
			"urlContext": {
				"title": "URL-Kontext aktivieren",
				"description": "Ermöglicht Gemini, verlinkte Seiten zu lesen, um deren Inhalt zu extrahieren, zu vergleichen und in fundierte Antworten zu synthetisieren."
			},
			"groundingSearch": {
				"title": "Grounding mit Google Suche aktivieren",
				"description": "Verbindet Gemini mit Echtzeit-Webdaten für genaue, aktuelle Antworten mit überprüfbaren Zitaten."
			}
		},
		"googleCloudSetup": {
			"title": "Um Google Cloud Vertex AI zu verwenden, musst du:",
			"step1": "1. Ein Google Cloud-Konto erstellen, die Vertex AI API aktivieren & die gewünschten Claude-Modelle aktivieren.",
			"step2": "2. Die Google Cloud CLI installieren & Standardanmeldeinformationen für die Anwendung konfigurieren.",
			"step3": "3. Oder ein Servicekonto mit Anmeldeinformationen erstellen."
		},
		"googleCloudCredentials": "Google Cloud Anmeldedaten",
		"googleCloudKeyFile": "Google Cloud Schlüsseldateipfad",
		"googleCloudProjectId": "Google Cloud Projekt-ID",
		"googleCloudRegion": "Google Cloud Region",
		"lmStudio": {
			"baseUrl": "Basis-URL (optional)",
			"modelId": "Modell-ID",
			"speculativeDecoding": "Spekulatives Dekodieren aktivieren",
			"draftModelId": "Entwurfsmodell-ID",
			"draftModelDesc": "Das Entwurfsmodell muss aus derselben Modellfamilie stammen, damit das spekulative Dekodieren korrekt funktioniert.",
			"selectDraftModel": "Entwurfsmodell auswählen",
			"noModelsFound": "Keine Entwurfsmodelle gefunden. Bitte stelle sicher, dass LM Studio mit aktiviertem Servermodus läuft.",
			"description": "LM Studio ermöglicht es dir, Modelle lokal auf deinem Computer auszuführen. Eine Anleitung zum Einstieg findest du in ihrem <a>Schnellstart-Guide</a>. Du musst auch die <b>lokale Server</b>-Funktion von LM Studio starten, um es mit dieser Erweiterung zu verwenden. <span>Hinweis:</span> Kilo Code verwendet komplexe Prompts und funktioniert am besten mit Claude-Modellen. Weniger leistungsfähige Modelle funktionieren möglicherweise nicht wie erwartet."
		},
		"ollama": {
			"baseUrl": "Basis-URL (optional)",
			"modelId": "Modell-ID",
			"apiKey": "API-Schlüssel",
			"apiKeyPlaceholder": "Gib deinen API-Schlüssel ein",
			"apiKeyInfo": "API-Schlüssel wird als Authorization-Header gesendet",
			"description": "Ollama ermöglicht es dir, Modelle lokal auf deinem Computer auszuführen. Eine Anleitung zum Einstieg findest du im Schnellstart-Guide.",
			"warning": "Hinweis: Kilo Code verwendet komplexe Prompts und funktioniert am besten mit Claude-Modellen. Weniger leistungsfähige Modelle funktionieren möglicherweise nicht wie erwartet."
		},
		"unboundApiKey": "Unbound API-Schlüssel",
		"getUnboundApiKey": "Unbound API-Schlüssel erhalten",
		"unboundRefreshModelsSuccess": "Modellliste aktualisiert! Du kannst jetzt aus den neuesten Modellen auswählen.",
		"unboundInvalidApiKey": "Ungültiger API-Schlüssel. Bitte überprüfe deinen API-Schlüssel und versuche es erneut.",
		"humanRelay": {
			"description": "Es ist kein API-Schlüssel erforderlich, aber der Benutzer muss beim Kopieren und Einfügen der Informationen in den Web-Chat-KI helfen.",
			"instructions": "Während der Verwendung wird ein Dialogfeld angezeigt und die aktuelle Nachricht wird automatisch in die Zwischenablage kopiert. Du musst diese in Web-Versionen von KI (wie ChatGPT oder Claude) einfügen, dann die Antwort der KI zurück in das Dialogfeld kopieren und auf die Bestätigungsschaltfläche klicken."
		},
		"roo": {
			"authenticatedMessage": "Sicher authentifiziert über dein Roo Code Cloud-Konto.",
			"connectButton": "Mit Roo Code Cloud verbinden"
		},
		"openRouter": {
			"providerRouting": {
				"title": "OpenRouter Anbieter-Routing",
				"description": "OpenRouter leitet Anfragen an die besten verfügbaren Anbieter für dein Modell weiter. Standardmäßig werden Anfragen über die Top-Anbieter lastverteilt, um maximale Verfügbarkeit zu gewährleisten. Du kannst jedoch einen bestimmten Anbieter für dieses Modell auswählen.",
				"learnMore": "Mehr über Anbieter-Routing erfahren"
			}
		},
		"customModel": {
			"capabilities": "Konfiguriere die Fähigkeiten und Preise für dein benutzerdefiniertes OpenAI-kompatibles Modell. Sei vorsichtig bei der Angabe der Modellfähigkeiten, da diese beeinflussen können, wie Kilo Code funktioniert.",
			"maxTokens": {
				"label": "Maximale Ausgabe-Tokens",
				"description": "Maximale Anzahl von Tokens, die das Modell in einer Antwort generieren kann. (Gib -1 an, damit der Server die maximalen Tokens festlegt.)"
			},
			"contextWindow": {
				"label": "Kontextfenstergröße",
				"description": "Gesamte Tokens (Eingabe + Ausgabe), die das Modell verarbeiten kann."
			},
			"imageSupport": {
				"label": "Bildunterstützung",
				"description": "Ist dieses Modell in der Lage, Bilder zu verarbeiten und zu verstehen?"
			},
			"computerUse": {
				"label": "Computer-Nutzung",
				"description": "Ist dieses Modell in der Lage, mit einem Browser zu interagieren? (z.B. Claude 3.7 Sonnet)"
			},
			"promptCache": {
				"label": "Prompt-Caching",
				"description": "Ist dieses Modell in der Lage, Prompts zu cachen?"
			},
			"pricing": {
				"input": {
					"label": "Eingabepreis",
					"description": "Kosten pro Million Tokens in der Eingabe/Prompt. Dies beeinflusst die Kosten für das Senden von Kontext und Anweisungen an das Modell."
				},
				"output": {
					"label": "Ausgabepreis",
					"description": "Kosten pro Million Tokens in der Modellantwort. Dies beeinflusst die Kosten für generierte Inhalte und Vervollständigungen."
				},
				"cacheReads": {
					"label": "Cache-Lesepreis",
					"description": "Kosten pro Million Tokens für das Lesen aus dem Cache. Dies ist der Preis, der beim Abrufen einer gecachten Antwort berechnet wird."
				},
				"cacheWrites": {
					"label": "Cache-Schreibpreis",
					"description": "Kosten pro Million Tokens für das Schreiben in den Cache. Dies ist der Preis, der beim ersten Cachen eines Prompts berechnet wird."
				}
			},
			"resetDefaults": "Auf Standardwerte zurücksetzen"
		},
		"rateLimitSeconds": {
			"label": "Ratenbegrenzung",
			"description": "Minimale Zeit zwischen API-Anfragen."
		},
		"consecutiveMistakeLimit": {
			"label": "Fehler- & Wiederholungslimit",
			"description": "Anzahl aufeinanderfolgender Fehler oder wiederholter Aktionen, bevor der Dialog 'Kilo Code hat Probleme' angezeigt wird",
			"unlimitedDescription": "Unbegrenzte Wiederholungen aktiviert (automatisches Fortfahren). Der Dialog wird niemals angezeigt.",
			"warning": "⚠️ Das Setzen auf 0 erlaubt unbegrenzte Wiederholungen, was zu erheblichem API-Verbrauch führen kann"
		},
		"reasoningEffort": {
			"label": "Modell-Denkaufwand",
			"minimal": "Minimal (schnellste)",
			"high": "Hoch",
			"medium": "Mittel",
			"low": "Niedrig"
		},
		"verbosity": {
			"label": "Ausgabe-Ausführlichkeit",
			"high": "Hoch",
			"medium": "Mittel",
			"low": "Niedrig",
			"description": "Steuert, wie detailliert die Antworten des Modells sind. Niedrige Ausführlichkeit erzeugt knappe Antworten, während hohe Ausführlichkeit gründliche Erklärungen liefert."
		},
		"setReasoningLevel": "Denkaufwand aktivieren",
		"claudeCode": {
			"pathLabel": "Claude-Code-Pfad",
			"description": "Optionaler Pfad zu Ihrer Claude Code CLI. Standard ist 'claude', wenn nicht festgelegt.",
			"placeholder": "Standard: claude",
			"maxTokensLabel": "Maximale Ausgabe-Tokens",
			"maxTokensDescription": "Maximale Anzahl an Ausgabe-Tokens für Claude Code-Antworten. Standard ist 8000."
		},
		"geminiCli": {
			"description": "Dieser Anbieter verwendet OAuth-Authentifizierung vom Gemini CLI-Tool und benötigt keine API-Schlüssel.",
			"oauthPath": "OAuth-Anmeldedaten-Pfad (optional)",
			"oauthPathDescription": "Pfad zur OAuth-Anmeldedaten-Datei. Leer lassen, um den Standardort zu verwenden (~/.gemini/oauth_creds.json).",
			"instructions": "Falls du dich noch nicht authentifiziert hast, führe bitte",
			"instructionsContinued": "in deinem Terminal zuerst aus.",
			"setupLink": "Gemini CLI Setup-Anweisungen",
			"requirementsTitle": "Wichtige Anforderungen",
			"requirement1": "Zuerst musst du das Gemini CLI-Tool installieren",
			"requirement2": "Dann führe gemini in deinem Terminal aus und stelle sicher, dass du dich mit Google anmeldest",
			"requirement3": "Funktioniert nur mit persönlichen Google-Konten (nicht mit Google Workspace-Konten)",
			"requirement4": "Verwendet keine API-Schlüssel - Authentifizierung wird über OAuth abgewickelt",
			"requirement5": "Erfordert, dass das Gemini CLI-Tool zuerst installiert und authentifiziert wird",
			"freeAccess": "Kostenloser Zugang über OAuth-Authentifizierung"
		},
		"qwenCode": {
			"oauthPath": "OAuth-Anmeldedaten-Pfad (optional)",
			"oauthPathDescription": "Pfad zur OAuth-Anmeldedaten-Datei. Leer lassen, um den Standardort zu verwenden (~/.qwen/oauth_creds.json).",
			"description": "Dieser Anbieter verwendet OAuth-Authentifizierung vom Qwen-Service und benötigt keine API-Schlüssel.",
			"instructions": "Bitte folge der offiziellen Dokumentation, um die Autorisierungsdatei zu erhalten und sie im angegebenen Pfad zu platzieren.",
			"setupLink": "Qwen Offizielle Dokumentation"
		}
	},
	"browser": {
		"enable": {
			"label": "Browser-Tool aktivieren",
			"description": "Wenn aktiviert, kann Kilo Code einen Browser verwenden, um mit Websites zu interagieren, wenn Modelle verwendet werden, die Computer-Nutzung unterstützen. <0>Mehr erfahren</0>"
		},
		"viewport": {
			"label": "Viewport-Größe",
			"description": "Wähle die Viewport-Größe für Browser-Interaktionen. Dies beeinflusst, wie Websites angezeigt und mit ihnen interagiert wird.",
			"options": {
				"largeDesktop": "Großer Desktop (1280x800)",
				"smallDesktop": "Kleiner Desktop (900x600)",
				"tablet": "Tablet (768x1024)",
				"mobile": "Mobil (360x640)"
			}
		},
		"screenshotQuality": {
			"label": "Screenshot-Qualität",
			"description": "Passe die WebP-Qualität von Browser-Screenshots an. Höhere Werte bieten klarere Screenshots, erhöhen aber den Token-Verbrauch."
		},
		"remote": {
			"label": "Remote-Browser-Verbindung verwenden",
			"description": "Verbindung zu einem Chrome-Browser herstellen, der mit aktiviertem Remote-Debugging läuft (--remote-debugging-port=9222).",
			"urlPlaceholder": "Benutzerdefinierte URL (z.B. http://localhost:9222)",
			"testButton": "Verbindung testen",
			"testingButton": "Teste...",
			"instructions": "Gib die DevTools-Protokoll-Host-Adresse ein oder lasse das Feld leer, um Chrome lokale Instanzen automatisch zu erkennen. Die Schaltfläche 'Verbindung testen' versucht die benutzerdefinierte URL, wenn angegeben, oder erkennt automatisch, wenn das Feld leer ist."
		}
	},
	"checkpoints": {
		"enable": {
			"label": "Automatische Kontrollpunkte aktivieren",
			"description": "Wenn aktiviert, erstellt Kilo Code automatisch Kontrollpunkte während der Aufgabenausführung, was die Überprüfung von Änderungen oder die Rückkehr zu früheren Zuständen erleichtert. <0>Mehr erfahren</0>"
		}
	},
	"notifications": {
		"sound": {
			"label": "Soundeffekte aktivieren",
			"description": "Wenn aktiviert, spielt Kilo Code Soundeffekte für Benachrichtigungen und Ereignisse ab.",
			"volumeLabel": "Lautstärke"
		},
		"tts": {
			"label": "Text-zu-Sprache aktivieren",
			"description": "Wenn aktiviert, liest Kilo Code seine Antworten mit Text-zu-Sprache laut vor.",
			"speedLabel": "Geschwindigkeit"
		}
	},
	"contextManagement": {
		"description": "Steuer, welche Informationen im KI-Kontextfenster enthalten sind, was den Token-Verbrauch und die Antwortqualität beeinflusst",
		"autoCondenseContextPercent": {
			"label": "Schwellenwert für intelligente Kontextkomprimierung",
			"description": "Wenn das Kontextfenster diesen Schwellenwert erreicht, wird Kilo Code es automatisch komprimieren."
		},
		"condensingApiConfiguration": {
			"label": "API-Konfiguration für Kontextkomprimierung",
			"description": "Wähle, welche API-Konfiguration für Kontextkomprimierungsoperationen verwendet werden soll. Lasse es unausgewählt, um die aktuelle aktive Konfiguration zu verwenden.",
			"useCurrentConfig": "Aktuelle Konfiguration verwenden"
		},
		"customCondensingPrompt": {
			"label": "Benutzerdefinierter Kontextkomprimierungs-Prompt",
			"description": "Passe den System-Prompt an, der für die Kontextkomprimierung verwendet wird. Lasse es leer, um den Standard-Prompt zu verwenden.",
			"placeholder": "Gebe hier Ihren benutzerdefinierten Komprimierungs-Prompt ein...\n\nDu kannst die gleiche Struktur wie der Standard-Prompt verwenden:\n- Vorherige Konversation\n- Aktuelle Arbeit\n- Wichtige technische Konzepte\n- Relevante Dateien und Code\n- Problemlösung\n- Ausstehende Aufgaben und nächste Schritte",
			"reset": "Auf Standard zurücksetzen",
			"hint": "Leer = Standard-Prompt verwenden"
		},
		"autoCondenseContext": {
			"name": "Intelligente Kontextkomprimierung automatisch auslösen",
			"description": "Wenn aktiviert, wird Kilo Code automatisch den Kontext komprimieren, wenn der Schwellenwert erreicht wird. Wenn deaktiviert, kannst du die Kontextkomprimierung weiterhin manuell auslösen."
		},
		"openTabs": {
			"label": "Geöffnete Tabs Kontextlimit",
			"description": "Maximale Anzahl von geöffneten VSCode-Tabs, die im Kontext enthalten sein sollen. Höhere Werte bieten mehr Kontext, erhöhen aber den Token-Verbrauch."
		},
		"workspaceFiles": {
			"label": "Workspace-Dateien Kontextlimit",
			"description": "Maximale Anzahl von Dateien, die in den Details des aktuellen Arbeitsverzeichnisses enthalten sein sollen. Höhere Werte bieten mehr Kontext, erhöhen aber den Token-Verbrauch."
		},
		"rooignore": {
			"label": ".kilocodeignore-Dateien in Listen und Suchen anzeigen",
			"description": "Wenn aktiviert, werden Dateien, die mit Mustern in .kilocodeignore übereinstimmen, in Listen mit einem Schlosssymbol angezeigt. Wenn deaktiviert, werden diese Dateien vollständig aus Dateilisten und Suchen ausgeblendet."
		},
		"maxConcurrentFileReads": {
			"label": "Concurrent file reads limit",
			"description": "Maximum number of files the 'read_file' tool can process concurrently. Higher values may speed up reading multiple small files but increase memory usage."
		},
		"maxReadFile": {
			"label": "Schwellenwert für automatische Dateilesekürzung",
			"description": "Kilo Code liest diese Anzahl von Zeilen, wenn das Modell keine Start-/Endwerte angibt. Wenn diese Zahl kleiner als die Gesamtzahl der Zeilen ist, erstellt Kilo Code einen Zeilennummernindex der Codedefinitionen. Spezialfälle: -1 weist Kilo Code an, die gesamte Datei zu lesen (ohne Indexierung), und 0 weist an, keine Zeilen zu lesen und nur Zeilenindizes für minimalen Kontext bereitzustellen. Niedrigere Werte minimieren die anfängliche Kontextnutzung und ermöglichen präzise nachfolgende Zeilenbereich-Lesungen. Explizite Start-/End-Anfragen sind von dieser Einstellung nicht begrenzt.",
			"lines": "Zeilen",
			"always_full_read": "Immer die gesamte Datei lesen"
		},
		"diagnostics": {
			"includeMessages": {
				"label": "Diagnosen automatisch in den Kontext aufnehmen",
				"description": "Wenn aktiviert, werden Diagnosenachrichten (Fehler) aus bearbeiteten Dateien automatisch in den Kontext aufgenommen. Du kannst jederzeit alle Workspace-Diagnosen manuell mit @problems einbeziehen."
			},
			"maxMessages": {
				"label": "Maximale Anzahl von Diagnosenachrichten",
				"description": "Maximale Anzahl von Diagnosenachrichten, die pro Datei eingeschlossen werden. Dieses Limit gilt sowohl für die automatische Einbeziehung (wenn das Kontrollkästchen aktiviert ist) als auch für manuelle @problems-Erwähnungen. Höhere Werte bieten mehr Kontext, erhöhen aber den Token-Verbrauch.",
				"resetTooltip": "Auf Standardwert zurücksetzen (50)",
				"unlimitedLabel": "Unbegrenzt"
			},
			"delayAfterWrite": {
				"label": "Verzögerung nach Schreibvorgängen, damit Diagnosen potenzielle Probleme erkennen können",
				"description": "Wartezeit nach Dateischreibvorgängen vor dem Fortfahren, damit Diagnosetools Änderungen verarbeiten und Probleme erkennen können."
			}
		},
		"condensingThreshold": {
			"label": "Schwellenwert für Kontextkomprimierung",
			"selectProfile": "Profil für Schwellenwert konfigurieren",
			"defaultProfile": "Globaler Standard (alle Profile)",
			"defaultDescription": "Wenn der Kontext diesen Prozentsatz erreicht, wird er automatisch für alle Profile komprimiert, es sei denn, sie haben benutzerdefinierte Einstellungen",
			"profileDescription": "Benutzerdefinierter Schwellenwert nur für dieses Profil (überschreibt globalen Standard)",
			"inheritDescription": "Dieses Profil erbt den globalen Standard-Schwellenwert ({{threshold}}%)",
			"usesGlobal": "(verwendet global {{threshold}}%)"
		},
		"maxImageFileSize": {
			"label": "Maximale Bilddateigröße",
			"mb": "MB",
			"description": "Maximale Größe (in MB) für Bilddateien, die vom read file Tool verarbeitet werden können."
		},
		"maxTotalImageSize": {
			"label": "Maximale Gesamtbildgröße",
			"mb": "MB",
			"description": "Maximales kumulatives Größenlimit (in MB) für alle Bilder, die in einer einzelnen read_file-Operation verarbeitet werden. Beim Lesen mehrerer Bilder wird die Größe jedes Bildes zur Gesamtsumme addiert. Wenn das Einbeziehen eines weiteren Bildes dieses Limit überschreiten würde, wird es übersprungen."
		}
	},
	"terminal": {
		"basic": {
			"label": "Terminal-Einstellungen: Grundlegend",
			"description": "Grundlegende Terminal-Einstellungen"
		},
		"advanced": {
			"label": "Terminal-Einstellungen: Erweitert",
			"description": "Die folgenden Optionen erfordern möglicherweise einen Terminal-Neustart, um die Einstellung zu übernehmen."
		},
		"outputLineLimit": {
			"label": "Terminal-Ausgabelimit",
			"description": "Maximale Anzahl von Zeilen, die in der Terminal-Ausgabe bei der Ausführung von Befehlen enthalten sein sollen. Bei Überschreitung werden Zeilen aus der Mitte entfernt, wodurch Token gespart werden. <0>Mehr erfahren</0>"
		},
		"outputCharacterLimit": {
			"label": "Terminal-Zeichenlimit",
			"description": "Maximale Anzahl von Zeichen, die in die Terminalausgabe bei der Ausführung von Befehlen aufgenommen werden sollen. Dieses Limit hat Vorrang vor dem Zeilenlimit, um Speicherprobleme durch extrem lange Zeilen zu vermeiden. Bei Überschreitung wird die Ausgabe abgeschnitten. <0>Mehr erfahren</0>"
		},
		"shellIntegrationTimeout": {
			"label": "Terminal-Shell-Integrationszeit-Limit",
			"description": "Maximale Wartezeit für die Shell-Integration, bevor Befehle ausgeführt werden. Für Benutzer mit langen Shell-Startzeiten musst du diesen Wert möglicherweise erhöhen, wenn du Fehler vom Typ \"Shell Integration Unavailable\" im Terminal siehst. <0>Mehr erfahren</0>"
		},
		"shellIntegrationDisabled": {
			"label": "Terminal-Shell-Integration deaktivieren",
			"description": "Aktiviere dies, wenn Terminalbefehle nicht korrekt funktionieren oder du Fehler wie 'Shell Integration Unavailable' siehst. Dies verwendet eine einfachere Methode zur Ausführung von Befehlen und umgeht einige erweiterte Terminalfunktionen. <0>Mehr erfahren</0>"
		},
		"commandDelay": {
			"label": "Terminal-Befehlsverzögerung",
			"description": "Verzögerung in Millisekunden, die nach der Befehlsausführung hinzugefügt wird. Die Standardeinstellung von 0 deaktiviert die Verzögerung vollständig. Dies kann dazu beitragen, dass die Befehlsausgabe in Terminals mit Timing-Problemen vollständig erfasst wird. In den meisten Terminals wird dies durch Setzen von `PROMPT_COMMAND='sleep N'` und Powershell fügt `start-sleep` am Ende jedes Befehls hinzu. Ursprünglich war dies eine Lösung für VSCode-Bug#237208 und ist möglicherweise nicht mehr erforderlich. <0>Mehr erfahren</0>"
		},
		"compressProgressBar": {
			"label": "Fortschrittsbalken-Ausgabe komprimieren",
			"description": "Wenn aktiviert, verarbeitet diese Option Terminal-Ausgaben mit Wagenrücklaufzeichen (\\r), um zu simulieren, wie ein echtes Terminal Inhalte anzeigen würde. Dies entfernt Zwischenzustände von Fortschrittsbalken und behält nur den Endzustand bei, wodurch Kontextraum für relevantere Informationen gespart wird. <0>Mehr erfahren</0>"
		},
		"powershellCounter": {
			"label": "PowerShell-Zähler-Workaround aktivieren",
			"description": "Wenn aktiviert, fügt einen Zähler zu PowerShell-Befehlen hinzu, um die korrekte Befehlsausführung sicherzustellen. Dies hilft bei PowerShell-Terminals, die Probleme mit der Ausgabeerfassung haben könnten. <0>Mehr erfahren</0>"
		},
		"zshClearEolMark": {
			"label": "ZSH-Zeilenende-Markierung löschen",
			"description": "Wenn aktiviert, wird die ZSH-Zeilenende-Markierung durch Setzen von PROMPT_EOL_MARK='' gelöscht. Dies verhindert Probleme bei der Interpretation der Befehlsausgabe, wenn diese mit Sonderzeichen wie '%' endet. <0>Mehr erfahren</0>"
		},
		"zshOhMy": {
			"label": "Oh My Zsh-Integration aktivieren",
			"description": "Wenn aktiviert, wird ITERM_SHELL_INTEGRATION_INSTALLED=Yes gesetzt, um die Shell-Integrationsfunktionen von Oh My Zsh zu aktivieren. Das Anwenden dieser Einstellung erfordert möglicherweise einen Neustart der IDE. <0>Mehr erfahren</0>"
		},
		"zshP10k": {
			"label": "Powerlevel10k-Integration aktivieren",
			"description": "Wenn aktiviert, wird POWERLEVEL9K_INSTANT_PROMPT=quiet gesetzt, um die Powerlevel10k-Integration zu aktivieren. Dies kann die Leistung verbessern, indem der Prompt sofort angezeigt wird. <0>Mehr erfahren</0>"
		},
		"zdotdir": {
			"label": "ZDOTDIR Handhabung aktivieren",
			"description": "Wenn aktiviert, wird ein temporäres Verzeichnis für ZDOTDIR erstellt, um die Zsh-Shell-Integration ordnungsgemäß zu handhaben. Dies stellt sicher, dass die VSCode-Shell-Integration mit Zsh korrekt funktioniert, während deine Zsh-Konfiguration erhalten bleibt. <0>Mehr erfahren</0>"
		},
		"inheritEnv": {
			"label": "Umgebungsvariablen erben",
			"description": "Wenn aktiviert, erbt das Terminal Umgebungsvariablen aus dem übergeordneten Prozess von VSCode, wie z.B. benutzerdefinierte Shell-Integrationseinstellungen. Dies schaltet direkt die globale VSCode-Einstellung `terminal.integrated.inheritEnv` um. <0>Mehr erfahren</0>"
		}
	},
	"advancedSettings": {
		"title": "Erweiterte Einstellungen"
	},
	"advanced": {
		"diff": {
			"label": "Bearbeitung durch Diffs aktivieren",
			"description": "Wenn aktiviert, kann Kilo Code Dateien schneller bearbeiten und lehnt automatisch abgeschnittene vollständige Dateischreibvorgänge ab. Funktioniert am besten mit dem neuesten Claude 3.7 Sonnet-Modell.",
			"strategy": {
				"label": "Diff-Strategie",
				"options": {
					"standard": "Standard (Einzelblock)",
					"multiBlock": "Experimentell: Mehrblock-Diff",
					"unified": "Experimentell: Einheitliches Diff"
				},
				"descriptions": {
					"standard": "Die Standard-Diff-Strategie wendet Änderungen jeweils auf einen einzelnen Codeblock an.",
					"unified": "Die einheitliche Diff-Strategie wendet mehrere Ansätze zur Anwendung von Diffs an und wählt den besten Ansatz.",
					"multiBlock": "Die Mehrblock-Diff-Strategie ermöglicht das Aktualisieren mehrerer Codeblöcke in einer Datei in einer Anfrage."
				}
			},
			"matchPrecision": {
				"label": "Übereinstimmungspräzision",
				"description": "Dieser Schieberegler steuert, wie genau Codeabschnitte bei der Anwendung von Diffs übereinstimmen müssen. Niedrigere Werte ermöglichen eine flexiblere Übereinstimmung, erhöhen aber das Risiko falscher Ersetzungen. Verwende Werte unter 100 % mit äußerster Vorsicht."
			}
		},
		"todoList": {
			"label": "Todo-Listen-Tool aktivieren",
			"description": "Wenn aktiviert, kann Kilo Code Todo-Listen erstellen und verwalten, um den Aufgabenfortschritt zu verfolgen. Dies hilft, komplexe Aufgaben in überschaubare Schritte zu organisieren."
		}
	},
	"experimental": {
		"DIFF_STRATEGY_UNIFIED": {
			"name": "Experimentelle einheitliche Diff-Strategie verwenden",
			"description": "Aktiviere die experimentelle einheitliche Diff-Strategie. Diese Strategie könnte die Anzahl der durch Modellfehler verursachten Wiederholungsversuche reduzieren, kann aber zu unerwartetem Verhalten oder falschen Bearbeitungen führen. Aktiviere sie nur, wenn du die Risiken verstehst und bereit bist, alle Änderungen sorgfältig zu überprüfen."
		},
		"SEARCH_AND_REPLACE": {
			"name": "Experimentelles Such- und Ersetzungswerkzeug verwenden",
			"description": "Aktiviere das experimentelle Such- und Ersetzungswerkzeug, mit dem Kilo Code mehrere Instanzen eines Suchbegriffs in einer Anfrage ersetzen kann."
		},
		"INSERT_BLOCK": {
			"name": "Experimentelles Inhalts-Einfügewerkzeug verwenden",
			"description": "Aktiviere das experimentelle Inhalts-Einfügewerkzeug, mit dem Kilo Code Inhalte an bestimmten Zeilennummern einfügen kann, ohne einen Diff erstellen zu müssen."
		},
		"POWER_STEERING": {
			"name": "Experimentellen \"Power Steering\"-Modus verwenden",
			"description": "Wenn aktiviert, erinnert Kilo Code das Modell häufiger an die Details seiner aktuellen Modusdefinition. Dies führt zu einer stärkeren Einhaltung von Rollendefinitionen und benutzerdefinierten Anweisungen, verbraucht aber mehr Token pro Nachricht."
		},
		"CONCURRENT_FILE_READS": {
			"name": "Gleichzeitiges Lesen von Dateien aktivieren",
			"description": "Wenn aktiviert, kann Kilo Code mehrere Dateien in einer einzigen Anfrage lesen. Wenn deaktiviert, muss Kilo Code Dateien einzeln lesen. Das Deaktivieren kann hilfreich sein, wenn mit weniger fähigen Modellen gearbeitet wird oder wenn du mehr Kontrolle über den Dateizugriff haben möchtest."
		},
		"MULTI_SEARCH_AND_REPLACE": {
			"name": "Experimentelles Multi-Block-Diff-Tool verwenden",
			"description": "Wenn aktiviert, wird Kilo Code das Multi-Block-Diff-Tool verwenden. Dies wird versuchen, mehrere Codeblöcke in der Datei in einer Anfrage zu aktualisieren."
		},
		"MARKETPLACE": {
			"name": "Marktplatz aktivieren",
			"description": "Wenn aktiviert, kannst du MCPs und benutzerdefinierte Modi aus dem Marketplace installieren."
		},
		"MULTI_FILE_APPLY_DIFF": {
			"name": "Gleichzeitige Dateibearbeitungen aktivieren",
			"description": "Wenn aktiviert, kann Kilo Code mehrere Dateien in einer einzigen Anfrage bearbeiten. Wenn deaktiviert, muss Kilo Code Dateien einzeln bearbeiten. Das Deaktivieren kann hilfreich sein, wenn mit weniger fähigen Modellen gearbeitet wird oder wenn du mehr Kontrolle über Dateiänderungen haben möchtest."
		},
		"MORPH_FAST_APPLY": {
			"name": "Morph Fast Apply aktivieren",
			"description": "Wenn aktiviert, kann Kilo Code Dateien mit Morph Fast Apply bearbeiten. Erfordert den Kilo Code API-Anbieter, OpenRouter oder einen Morph API-Schlüssel.",
			"apiKey": "Morph API-Schlüssel (optional)",
			"placeholder": "Gib deinen Morph API-Schlüssel ein (optional)"
		},
		"PREVENT_FOCUS_DISRUPTION": {
			"name": "Hintergrundbearbeitung",
			"description": "Verhindert Editor-Fokus-Störungen wenn aktiviert. Dateibearbeitungen erfolgen im Hintergrund ohne Öffnung von Diff-Ansichten oder Fokus-Diebstahl. Du kannst ungestört weiterarbeiten, während Kilo Code Änderungen vornimmt. Dateien können ohne Fokus geöffnet werden, um Diagnosen zu erfassen oder vollständig geschlossen bleiben."
		},
		"ASSISTANT_MESSAGE_PARSER": {
			"name": "Neuen Nachrichtenparser verwenden",
			"description": "Aktiviere den experimentellen Streaming-Nachrichtenparser, der lange Antworten durch effizientere Verarbeitung spürbar schneller macht."
		},
		"NEW_TASK_REQUIRE_TODOS": {
			"name": "'todos'-Liste für neue Aufgaben anfordern",
			"description": "Wenn aktiviert, erfordert das new_task-Tool die Angabe eines todos-Parameters. Dies stellt sicher, dass alle neuen Aufgaben mit einer klaren Zielliste beginnen. Wenn deaktiviert (Standard), bleibt der todos-Parameter aus Gründen der Abwärtskompatibilität optional."
		},
		"IMAGE_GENERATION": {
			"name": "KI-Bildgenerierung aktivieren",
			"description": "Wenn aktiviert, kann Kilo Code Bilder aus Textprompts generieren. Erfordert einen konfigurierten Kilo Code oder OpenRouter API-Schlüssel.",
			"apiProvider": "API-Anbieter",
			"openRouterApiKeyLabel": "OpenRouter API-Schlüssel",
			"openRouterApiKeyPlaceholder": "Gib deinen OpenRouter API-Schlüssel ein",
			"kiloCodeApiKeyLabel": "Kilo Code API-Schlüssel",
			"kiloCodeApiKeyPlaceholder": "Gib deinen Kilo Code API-Schlüssel ein",
			"kiloCodeApiKeyPaste": "Aktuellen Kilo Code API-Schlüssel einfügen",
			"getApiKeyText": "Hol dir deinen API-Schlüssel von",
			"modelSelectionLabel": "Bildgenerierungsmodell",
			"modelSelectionDescription": "Wähle das Modell für die Bildgenerierung aus",
			"warningMissingKey": "⚠️ Ein API-Schlüssel ist für die Bildgenerierung erforderlich, bitte konfiguriere ihn oben.",
			"successConfigured": "✓ Bildgenerierung ist konfiguriert und einsatzbereit"
		},
<<<<<<< HEAD
		"INLINE_ASSIST": {
			"name": "Autocomplete",
			"description": "Aktiviere Autocomplete-Funktionen für schnelle Code-Vorschläge und Verbesserungen direkt in deinem Editor. Beinhaltet Schnellaufgabe (Cmd+I) für gezielte Änderungen und Autocomplete für kontextuelle Verbesserungen."
=======
		"RUN_SLASH_COMMAND": {
			"name": "Modellinitierte Slash-Befehle aktivieren",
			"description": "Wenn aktiviert, kann Roo deine Slash-Befehle ausführen, um Workflows zu starten."
>>>>>>> 173acdb1
		}
	},
	"promptCaching": {
		"label": "Prompt-Caching deaktivieren",
		"description": "Wenn aktiviert, wird Kilo Code für dieses Modell kein Prompt-Caching verwenden."
	},
	"temperature": {
		"useCustom": "Benutzerdefinierte Temperatur verwenden",
		"description": "Steuert die Zufälligkeit der Modellantworten.",
		"rangeDescription": "Höhere Werte machen die Ausgabe zufälliger, niedrigere Werte machen sie deterministischer."
	},
	"modelInfo": {
		"supportsImages": "Unterstützt Bilder",
		"noImages": "Unterstützt keine Bilder",
		"supportsComputerUse": "Unterstützt Computernutzung",
		"noComputerUse": "Unterstützt keine Computernutzung",
		"supportsPromptCache": "Unterstützt Prompt-Cache",
		"noPromptCache": "Unterstützt keinen Prompt-Cache",
		"contextWindow": "Kontextfenster:",
		"maxOutput": "Maximale Ausgabe",
		"inputPrice": "Eingabepreis",
		"outputPrice": "Ausgabepreis",
		"cacheReadsPrice": "Cache-Lesepreis",
		"cacheWritesPrice": "Cache-Schreibpreis",
		"enableStreaming": "Streaming aktivieren",
		"enableR1Format": "R1-Modellparameter aktivieren",
		"enableR1FormatTips": "Muss bei Verwendung von R1-Modellen wie QWQ aktiviert werden, um 400er-Fehler zu vermeiden",
		"useAzure": "Azure verwenden",
		"azureApiVersion": "Azure API-Version festlegen",
		"gemini": {
			"freeRequests": "* Kostenlos bis zu {{count}} Anfragen pro Minute. Danach hängt die Abrechnung von der Prompt-Größe ab.",
			"pricingDetails": "Weitere Informationen findest du unter Preisdetails.",
			"billingEstimate": "* Die Abrechnung ist eine Schätzung - die genauen Kosten hängen von der Prompt-Größe ab."
		}
	},
	"modelPicker": {
		"automaticFetch": "Die Erweiterung ruft automatisch die neueste Liste der auf <serviceLink>{{serviceName}}</serviceLink> verfügbaren Modelle ab. Wenn du dir nicht sicher bist, welches Modell du wählen sollst, funktioniert Kilo Code am besten mit <defaultModelLink>{{defaultModelId}}</defaultModelLink>.",
		"label": "Modell",
		"searchPlaceholder": "Suchen",
		"noMatchFound": "Keine Übereinstimmung gefunden",
		"useCustomModel": "Benutzerdefiniert verwenden: {{modelId}}"
	},
	"footer": {
		"feedback": "Wenn du Fragen oder Feedback hast, kannst du gerne ein Issue auf <githubLink>github.com/Kilo-Org/kilocode</githubLink> öffnen oder <redditLink>reddit.com/r/kilocode</redditLink> oder <discordLink>kilocode.ai/discord</discordLink> beitreten",
		"support": "Für finanzielle Fragen wende dich bitte an den Kundensupport unter <supportLink>https://kilocode.ai/support</supportLink>",
		"telemetry": {
			"label": "Fehler- und Nutzungsberichte zulassen",
			"description": "Hilf dabei, Kilo Code zu verbessern, indem du Nutzungsdaten und Fehlerberichte sendest. Es werden niemals Code, Prompts oder persönliche Informationen gesendet. Weitere Details findest du in unserer Datenschutzrichtlinie."
		},
		"settings": {
			"import": "Importieren",
			"export": "Exportieren",
			"reset": "Zurücksetzen"
		}
	},
	"thinkingBudget": {
		"maxTokens": "Max Tokens",
		"maxThinkingTokens": "Max Thinking Tokens"
	},
	"validation": {
		"apiKey": "Du musst einen gültigen API-Schlüssel angeben.",
		"awsRegion": "Du musst eine Region für die Verwendung mit Amazon Bedrock auswählen.",
		"googleCloud": "Du musst eine gültige Google Cloud Projekt-ID und Region angeben.",
		"modelId": "Du musst eine gültige Modell-ID angeben.",
		"modelSelector": "Du musst einen gültigen Modellselektor angeben.",
		"openAi": "Du musst eine gültige Basis-URL, einen API-Schlüssel und eine Modell-ID angeben.",
		"arn": {
			"invalidFormat": "Ungültiges ARN-Format. Bitte überprüfe die Formatanforderungen.",
			"regionMismatch": "Warnung: Die Region in deiner ARN ({{arnRegion}}) stimmt nicht mit deiner ausgewählten Region ({{region}}) überein. Dies kann zu Zugriffsproblemen führen. Der Anbieter wird die Region aus der ARN verwenden."
		},
		"modelAvailability": "Die von dir angegebene Modell-ID ({{modelId}}) ist nicht verfügbar. Bitte wähle ein anderes Modell.",
		"providerNotAllowed": "Anbieter '{{provider}}' ist von deiner Organisation nicht erlaubt",
		"modelNotAllowed": "Modell '{{model}}' ist für Anbieter '{{provider}}' von deiner Organisation nicht erlaubt",
		"profileInvalid": "Dieses Profil enthält einen Anbieter oder ein Modell, das von deiner Organisation nicht erlaubt ist",
		"qwenCodeOauthPath": "Du musst einen gültigen OAuth-Anmeldedaten-Pfad angeben"
	},
	"placeholders": {
		"apiKey": "API-Schlüssel eingeben...",
		"profileName": "Profilnamen eingeben",
		"accessKey": "Zugriffsschlüssel eingeben...",
		"secretKey": "Geheimschlüssel eingeben...",
		"sessionToken": "Sitzungstoken eingeben...",
		"credentialsJson": "Anmeldeinformationen JSON eingeben...",
		"keyFilePath": "Schlüsseldateipfad eingeben...",
		"projectId": "Projekt-ID eingeben...",
		"customArn": "ARN eingeben (z.B. arn:aws:bedrock:us-east-1:123456789012:foundation-model/my-model)",
		"baseUrl": "Basis-URL eingeben...",
		"modelId": {
			"lmStudio": "z.B. meta-llama-3.1-8b-instruct",
			"lmStudioDraft": "z.B. lmstudio-community/llama-3.2-1b-instruct",
			"ollama": "z.B. llama3.1"
		},
		"numbers": {
			"maxTokens": "z.B. 4096",
			"contextWindow": "z.B. 128000",
			"inputPrice": "z.B. 0.0001",
			"outputPrice": "z.B. 0.0002",
			"cacheWritePrice": "z.B. 0.00005"
		}
	},
	"defaults": {
		"ollamaUrl": "Standard: http://localhost:11434",
		"lmStudioUrl": "Standard: http://localhost:1234",
		"geminiUrl": "Standard: https://generativelanguage.googleapis.com"
	},
	"labels": {
		"customArn": "Benutzerdefinierte ARN",
		"useCustomArn": "Benutzerdefinierte ARN verwenden..."
	},
	"display": {
		"taskTimeline": {
			"label": "Aufgabenzeitplan anzeigen",
			"description": "Zeigt eine visuelle Zeitleiste der Aufgabennachrichten an, farblich nach Typ gekennzeichnet, sodass du den Fortschritt der Aufgabe schnell überblicken und zu bestimmten Punkten in der Aufgabenhistorie zurückspringen kannst."
		}
	},
	"includeMaxOutputTokens": "Maximale Ausgabe-Tokens einbeziehen",
	"includeMaxOutputTokensDescription": "Sende den Parameter für maximale Ausgabe-Tokens in API-Anfragen. Einige Anbieter unterstützen dies möglicherweise nicht.",
	"limitMaxTokensDescription": "Begrenze die maximale Anzahl von Tokens in der Antwort",
	"maxOutputTokensLabel": "Maximale Ausgabe-Tokens",
	"maxTokensGenerateDescription": "Maximale Tokens, die in der Antwort generiert werden",
	"serviceTier": {
		"label": "Service-Stufe",
		"tooltip": "Für eine schnellere Verarbeitung von API-Anfragen, probiere die Prioritäts-Verarbeitungsstufe. Für niedrigere Preise bei höherer Latenz, probiere die Flex-Verarbeitungsstufe.",
		"standard": "Standard",
		"flex": "Flex",
		"priority": "Priorität",
		"pricingTableTitle": "Preise nach Service-Stufe (Preis pro 1 Mio. Token)",
		"columns": {
			"tier": "Stufe",
			"input": "Eingabe",
			"output": "Ausgabe",
			"cacheReads": "Cache-Lesevorgänge"
		}
	}
}<|MERGE_RESOLUTION|>--- conflicted
+++ resolved
@@ -781,15 +781,9 @@
 			"warningMissingKey": "⚠️ Ein API-Schlüssel ist für die Bildgenerierung erforderlich, bitte konfiguriere ihn oben.",
 			"successConfigured": "✓ Bildgenerierung ist konfiguriert und einsatzbereit"
 		},
-<<<<<<< HEAD
-		"INLINE_ASSIST": {
-			"name": "Autocomplete",
-			"description": "Aktiviere Autocomplete-Funktionen für schnelle Code-Vorschläge und Verbesserungen direkt in deinem Editor. Beinhaltet Schnellaufgabe (Cmd+I) für gezielte Änderungen und Autocomplete für kontextuelle Verbesserungen."
-=======
 		"RUN_SLASH_COMMAND": {
 			"name": "Modellinitierte Slash-Befehle aktivieren",
-			"description": "Wenn aktiviert, kann Roo deine Slash-Befehle ausführen, um Workflows zu starten."
->>>>>>> 173acdb1
+			"description": "Wenn aktiviert, kann Kilo Code deine Slash-Befehle ausführen, um Workflows zu starten."
 		}
 	},
 	"promptCaching": {
