{
	"common": {
		"save": "Speichern",
		"done": "Fertig",
		"cancel": "Abbrechen",
		"reset": "Zurücksetzen",
		"select": "Auswählen",
		"add": "Header hinzufügen",
		"remove": "Entfernen"
	},
	"header": {
		"title": "Einstellungen",
		"saveButtonTooltip": "Änderungen speichern",
		"nothingChangedTooltip": "Nichts geändert",
		"doneButtonTooltip": "Ungespeicherte Änderungen verwerfen und Einstellungsbereich schließen"
	},
	"unsavedChangesDialog": {
		"title": "Ungespeicherte Änderungen",
		"description": "Möchtest du die Änderungen verwerfen und fortfahren?",
		"cancelButton": "Abbrechen",
		"discardButton": "Änderungen verwerfen"
	},
	"sections": {
		"providers": "Anbieter",
		"autoApprove": "Auto-Genehmigung",
		"browser": "Computerzugriff",
		"checkpoints": "Kontrollpunkte",
		"notifications": "Benachrichtigungen",
		"contextManagement": "Kontext",
		"terminal": "Terminal",
		"prompts": "Eingabeaufforderungen",
		"experimental": "Experimentell",
		"language": "Sprache",
		"about": "Über Kilo Code",
		"display": "Anzeigen"
	},
	"prompts": {
		"description": "Konfiguriere Support-Prompts, die für schnelle Aktionen wie das Verbessern von Prompts, das Erklären von Code und das Beheben von Problemen verwendet werden. Diese Prompts helfen Kilo Code dabei, bessere Unterstützung für häufige Entwicklungsaufgaben zu bieten."
	},
	"codeIndex": {
		"title": "Codebase-Indexierung",
		"description": "Konfiguriere Codebase-Indexierungseinstellungen, um semantische Suche in deinem Projekt zu aktivieren. <0>Mehr erfahren</0>",
		"statusTitle": "Status",
		"enableLabel": "Codebase-Indexierung aktivieren",
<<<<<<< HEAD
		"enableDescription": "<0>Codebase-Indexierung</0> ist eine experimentelle Funktion, die einen semantischen Suchindex deines Projekts mit KI-Embeddings erstellt. Dies ermöglicht es Kilo Code, große Codebasen besser zu verstehen und zu navigieren, indem relevanter Code basierend auf Bedeutung statt nur Schlüsselwörtern gefunden wird.",
=======
		"enableDescription": "<0>Codebase-Indexierung</0> ist eine experimentelle Funktion, die einen semantischen Suchindex deines Projekts mit KI-Embeddings erstellt. Dies ermöglicht es Roo Code, große Codebasen besser zu verstehen und zu navigieren, indem relevanter Code basierend auf Bedeutung statt nur Schlüsselwörtern gefunden wird.",
		"settingsTitle": "Indexierungseinstellungen",
		"disabledMessage": "Codebase-Indexierung ist derzeit deaktiviert. Aktiviere sie in den globalen Einstellungen, um Indexierungsoptionen zu konfigurieren.",
>>>>>>> 39ab0067
		"providerLabel": "Embeddings-Anbieter",
		"embedderProviderLabel": "Embedder-Anbieter",
		"selectProviderPlaceholder": "Anbieter auswählen",
		"openaiProvider": "OpenAI",
		"ollamaProvider": "Ollama",
		"geminiProvider": "Gemini",
		"geminiApiKeyLabel": "API-Schlüssel:",
		"geminiApiKeyPlaceholder": "Geben Sie Ihren Gemini-API-Schlüssel ein",
		"openaiCompatibleProvider": "OpenAI-kompatibel",
		"openAiKeyLabel": "OpenAI API-Schlüssel",
		"openAiKeyPlaceholder": "Gib deinen OpenAI API-Schlüssel ein",
		"openAiCompatibleBaseUrlLabel": "Basis-URL",
		"openAiCompatibleApiKeyLabel": "API-Schlüssel",
		"openAiCompatibleApiKeyPlaceholder": "Gib deinen API-Schlüssel ein",
		"openAiCompatibleModelDimensionLabel": "Embedding-Dimension:",
		"modelDimensionLabel": "Modell-Dimension",
		"openAiCompatibleModelDimensionPlaceholder": "z.B. 1536",
		"openAiCompatibleModelDimensionDescription": "Die Embedding-Dimension (Ausgabegröße) für Ihr Modell. Überprüfen Sie die Dokumentation Ihres Anbieters für diesen Wert. Übliche Werte: 384, 768, 1536, 3072.",
		"modelLabel": "Modell",
		"modelPlaceholder": "Modellname eingeben",
		"selectModel": "Modell auswählen",
		"selectModelPlaceholder": "Modell auswählen",
		"ollamaUrlLabel": "Ollama-URL:",
		"ollamaBaseUrlLabel": "Ollama Basis-URL",
		"qdrantUrlLabel": "Qdrant-URL",
		"qdrantKeyLabel": "Qdrant-Schlüssel:",
		"qdrantApiKeyLabel": "Qdrant API-Schlüssel",
		"qdrantApiKeyPlaceholder": "Gib deinen Qdrant API-Schlüssel ein (optional)",
		"setupConfigLabel": "Einrichtung",
		"startIndexingButton": "Start",
		"clearIndexDataButton": "Index löschen",
		"unsavedSettingsMessage": "Bitte speichere deine Einstellungen, bevor du den Indexierungsprozess startest.",
		"clearDataDialog": {
			"title": "Sind Sie sicher?",
			"description": "Diese Aktion kann nicht rückgängig gemacht werden. Dies wird Ihre Codebase-Indexdaten dauerhaft löschen.",
			"cancelButton": "Abbrechen",
			"confirmButton": "Daten löschen"
		},
		"ollamaUrlPlaceholder": "http://localhost:11434",
		"openAiCompatibleBaseUrlPlaceholder": "https://api.example.com",
		"modelDimensionPlaceholder": "1536",
		"qdrantUrlPlaceholder": "http://localhost:6333",
		"saveError": "Fehler beim Speichern der Einstellungen",
		"modelDimensions": "({{dimension}} Dimensionen)",
		"saveSuccess": "Einstellungen erfolgreich gespeichert",
		"saving": "Speichern...",
		"saveSettings": "Speichern",
		"indexingStatuses": {
			"standby": "Bereitschaft",
			"indexing": "Indexierung",
			"indexed": "Indexiert",
			"error": "Fehler"
		},
		"close": "Schließen",
		"validation": {
			"invalidQdrantUrl": "Ungültige Qdrant-URL",
			"invalidOllamaUrl": "Ungültige Ollama-URL",
			"invalidBaseUrl": "Ungültige Basis-URL",
			"qdrantUrlRequired": "Qdrant-URL ist erforderlich",
			"openaiApiKeyRequired": "OpenAI-API-Schlüssel ist erforderlich",
			"modelSelectionRequired": "Modellauswahl ist erforderlich",
			"apiKeyRequired": "API-Schlüssel ist erforderlich",
			"modelIdRequired": "Modell-ID ist erforderlich",
			"modelDimensionRequired": "Modellabmessung ist erforderlich",
			"geminiApiKeyRequired": "Gemini-API-Schlüssel ist erforderlich",
			"ollamaBaseUrlRequired": "Ollama-Basis-URL ist erforderlich",
			"baseUrlRequired": "Basis-URL ist erforderlich",
			"modelDimensionMinValue": "Modellabmessung muss größer als 0 sein"
		},
		"advancedConfigLabel": "Erweiterte Konfiguration",
		"searchMinScoreLabel": "Suchergebnis-Schwellenwert",
		"searchMinScoreDescription": "Mindestähnlichkeitswert (0.0-1.0), der für Suchergebnisse erforderlich ist. Niedrigere Werte liefern mehr Ergebnisse, die jedoch möglicherweise weniger relevant sind. Höhere Werte liefern weniger, aber relevantere Ergebnisse.",
		"searchMinScoreResetTooltip": "Auf Standardwert zurücksetzen (0.4)",
		"searchMaxResultsLabel": "Maximale Suchergebnisse",
		"searchMaxResultsDescription": "Maximale Anzahl von Suchergebnissen, die bei der Abfrage des Codebase-Index zurückgegeben werden. Höhere Werte bieten mehr Kontext, können aber weniger relevante Ergebnisse enthalten.",
		"resetToDefault": "Auf Standard zurücksetzen"
	},
	"autoApprove": {
		"description": "Erlaubt Kilo Code, Operationen automatisch ohne Genehmigung durchzuführen. Aktiviere diese Einstellungen nur, wenn du der KI vollständig vertraust und die damit verbundenen Sicherheitsrisiken verstehst.",
		"readOnly": {
			"label": "Lesen",
			"description": "Wenn aktiviert, wird Kilo Code automatisch Verzeichnisinhalte anzeigen und Dateien lesen, ohne dass du auf die Genehmigen-Schaltfläche klicken musst.",
			"outsideWorkspace": {
				"label": "Dateien außerhalb des Arbeitsbereichs einbeziehen",
				"description": "Kilo Code erlauben, Dateien außerhalb des aktuellen Arbeitsbereichs ohne Genehmigung zu lesen."
			}
		},
		"write": {
			"label": "Schreiben",
			"description": "Dateien automatisch erstellen und bearbeiten ohne Genehmigung",
			"delayLabel": "Verzögerung nach Schreibvorgängen, damit Diagnosefunktionen potenzielle Probleme erkennen können",
			"outsideWorkspace": {
				"label": "Dateien außerhalb des Arbeitsbereichs einbeziehen",
				"description": "Kilo Code erlauben, Dateien außerhalb des aktuellen Arbeitsbereichs ohne Genehmigung zu erstellen und zu bearbeiten."
			},
			"protected": {
				"label": "Geschützte Dateien einbeziehen",
				"description": "Kilo Code erlauben, geschützte Dateien (wie .kilocodeignore und .kilocode/ Konfigurationsdateien) ohne Genehmigung zu erstellen und zu bearbeiten."
			}
		},
		"browser": {
			"label": "Browser",
			"description": "Browser-Aktionen automatisch ohne Genehmigung durchführen. Hinweis: Gilt nur, wenn das Modell Computer-Nutzung unterstützt"
		},
		"retry": {
			"label": "Wiederholung",
			"description": "Fehlgeschlagene API-Anfragen automatisch wiederholen, wenn der Server eine Fehlerantwort zurückgibt",
			"delayLabel": "Verzögerung vor dem Wiederholen der Anfrage"
		},
		"mcp": {
			"label": "MCP",
			"description": "Automatische Genehmigung einzelner MCP-Tools in der MCP-Server-Ansicht aktivieren (erfordert sowohl diese Einstellung als auch das 'Immer erlauben'-Kontrollkästchen des Tools)"
		},
		"modeSwitch": {
			"label": "Modus",
			"description": "Automatisch zwischen verschiedenen Modi wechseln ohne Genehmigung"
		},
		"subtasks": {
			"label": "Teilaufgaben",
			"description": "Erstellung und Abschluss von Unteraufgaben ohne Genehmigung erlauben"
		},
		"followupQuestions": {
			"label": "Frage",
			"description": "Automatisch die erste vorgeschlagene Antwort für Folgefragen nach der konfigurierten Zeitüberschreitung auswählen",
			"timeoutLabel": "Wartezeit vor der automatischen Auswahl der ersten Antwort"
		},
		"execute": {
			"label": "Ausführen",
			"description": "Erlaubte Terminal-Befehle automatisch ohne Genehmigung ausführen",
			"allowedCommands": "Erlaubte Auto-Ausführungsbefehle",
			"allowedCommandsDescription": "Befehlspräfixe, die automatisch ausgeführt werden können, wenn 'Ausführungsoperationen immer genehmigen' aktiviert ist. Fügen Sie * hinzu, um alle Befehle zu erlauben (mit Vorsicht verwenden).",
			"commandPlaceholder": "Befehlspräfix eingeben (z.B. 'git ')",
			"addButton": "Hinzufügen"
		},
<<<<<<< HEAD
		"showMenu": {
			"label": "Auto-Genehmigungs-Menü in der Chat-Ansicht anzeigen",
			"description": "Wenn aktiviert, wird das Auto-Genehmigungs-Menü am unteren Rand der Chat-Ansicht angezeigt, was einen schnellen Zugriff auf die Auto-Genehmigungs-Einstellungen ermöglicht"
=======
		"updateTodoList": {
			"label": "Todo",
			"description": "To-Do-Liste wird automatisch aktualisiert, ohne dass du zustimmen musst"
>>>>>>> 39ab0067
		},
		"apiRequestLimit": {
			"title": "Maximale Anfragen",
			"description": "Automatisch so viele API-Anfragen stellen, bevor du um die Erlaubnis gebeten wirst, mit der Aufgabe fortzufahren.",
			"unlimited": "Unbegrenzt"
		}
	},
	"providers": {
		"providerDocumentation": "{{provider}}-Dokumentation",
		"configProfile": "Konfigurationsprofil",
		"description": "Speichern Sie verschiedene API-Konfigurationen, um schnell zwischen Anbietern und Einstellungen zu wechseln.",
		"apiProvider": "API-Anbieter",
		"model": "Modell",
		"nameEmpty": "Name darf nicht leer sein",
		"nameExists": "Ein Profil mit diesem Namen existiert bereits",
		"deleteProfile": "Profil löschen",
		"invalidArnFormat": "Ungültiges ARN-Format. Überprüfen Sie die obigen Beispiele.",
		"enterNewName": "Neuen Namen eingeben",
		"addProfile": "Profil hinzufügen",
		"renameProfile": "Profil umbenennen",
		"newProfile": "Neues Konfigurationsprofil",
		"enterProfileName": "Profilnamen eingeben",
		"createProfile": "Profil erstellen",
		"cannotDeleteOnlyProfile": "Das einzige Profil kann nicht gelöscht werden",
		"searchPlaceholder": "Profile durchsuchen",
		"searchProviderPlaceholder": "Suchanbieter durchsuchen",
		"noProviderMatchFound": "Keine Anbieter gefunden",
		"noMatchFound": "Keine passenden Profile gefunden",
		"vscodeLmDescription": "Die VS Code Language Model API ermöglicht das Ausführen von Modellen, die von anderen VS Code-Erweiterungen bereitgestellt werden (einschließlich, aber nicht beschränkt auf GitHub Copilot). Der einfachste Weg, um zu starten, besteht darin, die Erweiterungen Copilot und Copilot Chat aus dem VS Code Marketplace zu installieren.",
		"awsCustomArnUse": "Geben Sie eine gültige Amazon Bedrock ARN für das Modell ein, das Sie verwenden möchten. Formatbeispiele:",
		"awsCustomArnDesc": "Stellen Sie sicher, dass die Region in der ARN mit Ihrer oben ausgewählten AWS-Region übereinstimmt.",
		"openRouterApiKey": "OpenRouter API-Schlüssel",
		"getOpenRouterApiKey": "OpenRouter API-Schlüssel erhalten",
		"apiKeyStorageNotice": "API-Schlüssel werden sicher im VSCode Secret Storage gespeichert",
		"glamaApiKey": "Glama API-Schlüssel",
		"getGlamaApiKey": "Glama API-Schlüssel erhalten",
		"useCustomBaseUrl": "Benutzerdefinierte Basis-URL verwenden",
		"useReasoning": "Reasoning aktivieren",
		"useHostHeader": "Benutzerdefinierten Host-Header verwenden",
		"useLegacyFormat": "Altes OpenAI API-Format verwenden",
		"customHeaders": "Benutzerdefinierte Headers",
		"headerName": "Header-Name",
		"headerValue": "Header-Wert",
		"noCustomHeaders": "Keine benutzerdefinierten Headers definiert. Klicke auf die + Schaltfläche, um einen hinzuzufügen.",
		"requestyApiKey": "Requesty API-Schlüssel",
		"refreshModels": {
			"label": "Modelle aktualisieren",
			"hint": "Bitte öffne die Einstellungen erneut, um die neuesten Modelle zu sehen.",
			"loading": "Modellliste wird aktualisiert...",
			"success": "Modellliste erfolgreich aktualisiert!",
			"error": "Fehler beim Aktualisieren der Modellliste. Bitte versuche es erneut."
		},
		"getRequestyApiKey": "Requesty API-Schlüssel erhalten",
		"openRouterTransformsText": "Prompts und Nachrichtenketten auf Kontextgröße komprimieren (<a>OpenRouter Transformationen</a>)",
		"anthropicApiKey": "Anthropic API-Schlüssel",
		"getAnthropicApiKey": "Anthropic API-Schlüssel erhalten",
		"anthropicUseAuthToken": "Anthropic API-Schlüssel als Authorization-Header anstelle von X-Api-Key übergeben",
		"chutesApiKey": "Chutes API-Schlüssel",
		"getChutesApiKey": "Chutes API-Schlüssel erhalten",
		"deepSeekApiKey": "DeepSeek API-Schlüssel",
		"getDeepSeekApiKey": "DeepSeek API-Schlüssel erhalten",
		"geminiApiKey": "Gemini API-Schlüssel",
		"getGroqApiKey": "Groq API-Schlüssel erhalten",
		"groqApiKey": "Groq API-Schlüssel",
		"getGeminiApiKey": "Gemini API-Schlüssel erhalten",
		"openAiApiKey": "OpenAI API-Schlüssel",
		"apiKey": "API-Schlüssel",
		"openAiBaseUrl": "Basis-URL",
		"getOpenAiApiKey": "OpenAI API-Schlüssel erhalten",
		"mistralApiKey": "Mistral API-Schlüssel",
		"getMistralApiKey": "Mistral / Codestral API-Schlüssel erhalten",
		"codestralBaseUrl": "Codestral Basis-URL (Optional)",
		"codestralBaseUrlDesc": "Legen Sie eine alternative URL für das Codestral-Modell fest.",
		"xaiApiKey": "xAI API-Schlüssel",
		"getXaiApiKey": "xAI API-Schlüssel erhalten",
		"litellmApiKey": "LiteLLM API-Schlüssel",
		"litellmBaseUrl": "LiteLLM Basis-URL",
		"awsCredentials": "AWS Anmeldedaten",
		"awsProfile": "AWS Profil",
		"awsProfileName": "AWS Profilname",
		"awsAccessKey": "AWS Zugangsschlüssel",
		"awsSecretKey": "AWS Geheimschlüssel",
		"awsSessionToken": "AWS Sitzungstoken",
		"awsRegion": "AWS Region",
		"awsCrossRegion": "Regionsübergreifende Inferenz verwenden",
		"awsBedrockVpc": {
			"useCustomVpcEndpoint": "Benutzerdefinierten VPC-Endpunkt verwenden",
			"vpcEndpointUrlPlaceholder": "VPC-Endpunkt-URL eingeben (optional)",
			"examples": "Beispiele:"
		},
		"enablePromptCaching": "Prompt-Caching aktivieren",
		"enablePromptCachingTitle": "Prompt-Caching aktivieren, um die Leistung zu verbessern und Kosten für unterstützte Modelle zu reduzieren.",
		"cacheUsageNote": "Hinweis: Wenn Sie keine Cache-Nutzung sehen, versuchen Sie ein anderes Modell auszuwählen und dann Ihr gewünschtes Modell erneut auszuwählen.",
		"vscodeLmModel": "Sprachmodell",
		"vscodeLmWarning": "Hinweis: Dies ist eine sehr experimentelle Integration und die Anbieterunterstützung variiert. Wenn Sie einen Fehler über ein nicht unterstütztes Modell erhalten, liegt das Problem auf Anbieterseite.",
		"googleCloudSetup": {
			"title": "Um Google Cloud Vertex AI zu verwenden, müssen Sie:",
			"step1": "1. Ein Google Cloud-Konto erstellen, die Vertex AI API aktivieren & die gewünschten Claude-Modelle aktivieren.",
			"step2": "2. Die Google Cloud CLI installieren & Standardanmeldeinformationen für die Anwendung konfigurieren.",
			"step3": "3. Oder ein Servicekonto mit Anmeldeinformationen erstellen."
		},
		"googleCloudCredentials": "Google Cloud Anmeldedaten",
		"googleCloudKeyFile": "Google Cloud Schlüsseldateipfad",
		"googleCloudProjectId": "Google Cloud Projekt-ID",
		"googleCloudRegion": "Google Cloud Region",
		"lmStudio": {
			"baseUrl": "Basis-URL (optional)",
			"modelId": "Modell-ID",
			"speculativeDecoding": "Spekulatives Dekodieren aktivieren",
			"draftModelId": "Entwurfsmodell-ID",
			"draftModelDesc": "Das Entwurfsmodell muss aus derselben Modellfamilie stammen, damit das spekulative Dekodieren korrekt funktioniert.",
			"selectDraftModel": "Entwurfsmodell auswählen",
			"noModelsFound": "Keine Entwurfsmodelle gefunden. Bitte stelle sicher, dass LM Studio mit aktiviertem Servermodus läuft.",
			"description": "LM Studio ermöglicht es dir, Modelle lokal auf deinem Computer auszuführen. Eine Anleitung zum Einstieg findest du in ihrem <a>Schnellstart-Guide</a>. Du musst auch die <b>lokale Server</b>-Funktion von LM Studio starten, um es mit dieser Erweiterung zu verwenden. <span>Hinweis:</span> Kilo Code verwendet komplexe Prompts und funktioniert am besten mit Claude-Modellen. Weniger leistungsfähige Modelle funktionieren möglicherweise nicht wie erwartet."
		},
		"ollama": {
			"baseUrl": "Basis-URL (optional)",
			"modelId": "Modell-ID",
			"description": "Ollama ermöglicht es dir, Modelle lokal auf deinem Computer auszuführen. Eine Anleitung zum Einstieg findest du im Schnellstart-Guide.",
			"warning": "Hinweis: Kilo Code verwendet komplexe Prompts und funktioniert am besten mit Claude-Modellen. Weniger leistungsfähige Modelle funktionieren möglicherweise nicht wie erwartet."
		},
		"unboundApiKey": "Unbound API-Schlüssel",
		"getUnboundApiKey": "Unbound API-Schlüssel erhalten",
		"unboundRefreshModelsSuccess": "Modellliste aktualisiert! Sie können jetzt aus den neuesten Modellen auswählen.",
		"unboundInvalidApiKey": "Ungültiger API-Schlüssel. Bitte überprüfen Sie Ihren API-Schlüssel und versuchen Sie es erneut.",
		"humanRelay": {
			"description": "Es ist kein API-Schlüssel erforderlich, aber der Benutzer muss beim Kopieren und Einfügen der Informationen in den Web-Chat-KI helfen.",
			"instructions": "Während der Verwendung wird ein Dialogfeld angezeigt und die aktuelle Nachricht wird automatisch in die Zwischenablage kopiert. Du musst diese in Web-Versionen von KI (wie ChatGPT oder Claude) einfügen, dann die Antwort der KI zurück in das Dialogfeld kopieren und auf die Bestätigungsschaltfläche klicken."
		},
		"openRouter": {
			"providerRouting": {
				"title": "OpenRouter Anbieter-Routing",
				"description": "OpenRouter leitet Anfragen an die besten verfügbaren Anbieter für dein Modell weiter. Standardmäßig werden Anfragen über die Top-Anbieter lastverteilt, um maximale Verfügbarkeit zu gewährleisten. Du kannst jedoch einen bestimmten Anbieter für dieses Modell auswählen.",
				"learnMore": "Mehr über Anbieter-Routing erfahren"
			}
		},
		"cerebras": {
			"apiKey": "Cerebras API-Schlüssel",
			"getApiKey": "Cerebras API-Schlüssel erhalten"
		},
		"customModel": {
			"capabilities": "Konfiguriere die Fähigkeiten und Preise für dein benutzerdefiniertes OpenAI-kompatibles Modell. Sei vorsichtig bei der Angabe der Modellfähigkeiten, da diese beeinflussen können, wie Kilo Code funktioniert.",
			"maxTokens": {
				"label": "Maximale Ausgabe-Tokens",
				"description": "Maximale Anzahl von Tokens, die das Modell in einer Antwort generieren kann. (Geben Sie -1 an, damit der Server die maximalen Tokens festlegt.)"
			},
			"contextWindow": {
				"label": "Kontextfenstergröße",
				"description": "Gesamte Tokens (Eingabe + Ausgabe), die das Modell verarbeiten kann."
			},
			"imageSupport": {
				"label": "Bildunterstützung",
				"description": "Ist dieses Modell in der Lage, Bilder zu verarbeiten und zu verstehen?"
			},
			"computerUse": {
				"label": "Computer-Nutzung",
				"description": "Ist dieses Modell in der Lage, mit einem Browser zu interagieren? (z.B. Claude 3.7 Sonnet)"
			},
			"promptCache": {
				"label": "Prompt-Caching",
				"description": "Ist dieses Modell in der Lage, Prompts zu cachen?"
			},
			"pricing": {
				"input": {
					"label": "Eingabepreis",
					"description": "Kosten pro Million Tokens in der Eingabe/Prompt. Dies beeinflusst die Kosten für das Senden von Kontext und Anweisungen an das Modell."
				},
				"output": {
					"label": "Ausgabepreis",
					"description": "Kosten pro Million Tokens in der Modellantwort. Dies beeinflusst die Kosten für generierte Inhalte und Vervollständigungen."
				},
				"cacheReads": {
					"label": "Cache-Lesepreis",
					"description": "Kosten pro Million Tokens für das Lesen aus dem Cache. Dies ist der Preis, der beim Abrufen einer gecachten Antwort berechnet wird."
				},
				"cacheWrites": {
					"label": "Cache-Schreibpreis",
					"description": "Kosten pro Million Tokens für das Schreiben in den Cache. Dies ist der Preis, der beim ersten Cachen eines Prompts berechnet wird."
				}
			},
			"resetDefaults": "Auf Standardwerte zurücksetzen"
		},
		"rateLimitSeconds": {
			"label": "Ratenbegrenzung",
			"description": "Minimale Zeit zwischen API-Anfragen."
		},
		"reasoningEffort": {
			"label": "Modell-Denkaufwand",
			"high": "Hoch",
			"medium": "Mittel",
			"low": "Niedrig"
		},
		"setReasoningLevel": "Denkaufwand aktivieren",
		"claudeCode": {
			"pathLabel": "Claude-Code-Pfad",
			"description": "Optionaler Pfad zu Ihrer Claude Code CLI. Standard ist 'claude', wenn nicht festgelegt.",
			"placeholder": "Standard: claude"
		},
		"geminiCli": {
			"description": "Dieser Anbieter verwendet OAuth-Authentifizierung vom Gemini CLI-Tool und benötigt keine API-Schlüssel.",
			"oauthPath": "OAuth-Anmeldedaten-Pfad (optional)",
			"oauthPathDescription": "Pfad zur OAuth-Anmeldedaten-Datei. Leer lassen, um den Standardort zu verwenden (~/.gemini/oauth_creds.json).",
			"instructions": "Falls du dich noch nicht authentifiziert hast, führe bitte",
			"instructionsContinued": "in deinem Terminal zuerst aus.",
			"setupLink": "Gemini CLI Setup-Anweisungen",
			"requirementsTitle": "Wichtige Anforderungen",
			"requirement1": "Zuerst musst du das Gemini CLI-Tool installieren",
			"requirement2": "Dann führe gemini in deinem Terminal aus und stelle sicher, dass du dich mit Google anmeldest",
			"requirement3": "Funktioniert nur mit persönlichen Google-Konten (nicht mit Google Workspace-Konten)",
			"requirement4": "Verwendet keine API-Schlüssel - Authentifizierung wird über OAuth abgewickelt",
			"requirement5": "Erfordert, dass das Gemini CLI-Tool zuerst installiert und authentifiziert wird",
			"freeAccess": "Kostenloser Zugang über OAuth-Authentifizierung"
		}
	},
	"browser": {
		"enable": {
			"label": "Browser-Tool aktivieren",
			"description": "Wenn aktiviert, kann Kilo Code einen Browser verwenden, um mit Websites zu interagieren, wenn Modelle verwendet werden, die Computer-Nutzung unterstützen. <0>Mehr erfahren</0>"
		},
		"viewport": {
			"label": "Viewport-Größe",
			"description": "Wählen Sie die Viewport-Größe für Browser-Interaktionen. Dies beeinflusst, wie Websites angezeigt und mit ihnen interagiert wird.",
			"options": {
				"largeDesktop": "Großer Desktop (1280x800)",
				"smallDesktop": "Kleiner Desktop (900x600)",
				"tablet": "Tablet (768x1024)",
				"mobile": "Mobil (360x640)"
			}
		},
		"screenshotQuality": {
			"label": "Screenshot-Qualität",
			"description": "Passen Sie die WebP-Qualität von Browser-Screenshots an. Höhere Werte bieten klarere Screenshots, erhöhen aber den Token-Verbrauch."
		},
		"remote": {
			"label": "Remote-Browser-Verbindung verwenden",
			"description": "Verbindung zu einem Chrome-Browser herstellen, der mit aktiviertem Remote-Debugging läuft (--remote-debugging-port=9222).",
			"urlPlaceholder": "Benutzerdefinierte URL (z.B. http://localhost:9222)",
			"testButton": "Verbindung testen",
			"testingButton": "Teste...",
			"instructions": "Geben Sie die DevTools-Protokoll-Host-Adresse ein oder lassen Sie das Feld leer, um Chrome lokale Instanzen automatisch zu erkennen. Die Schaltfläche 'Verbindung testen' versucht die benutzerdefinierte URL, wenn angegeben, oder erkennt automatisch, wenn das Feld leer ist."
		}
	},
	"checkpoints": {
		"enable": {
			"label": "Automatische Kontrollpunkte aktivieren",
			"description": "Wenn aktiviert, erstellt Kilo Code automatisch Kontrollpunkte während der Aufgabenausführung, was die Überprüfung von Änderungen oder die Rückkehr zu früheren Zuständen erleichtert. <0>Mehr erfahren</0>"
		}
	},
	"notifications": {
		"sound": {
			"label": "Soundeffekte aktivieren",
			"description": "Wenn aktiviert, spielt Kilo Code Soundeffekte für Benachrichtigungen und Ereignisse ab.",
			"volumeLabel": "Lautstärke"
		},
		"tts": {
			"label": "Text-zu-Sprache aktivieren",
			"description": "Wenn aktiviert, liest Kilo Code seine Antworten mit Text-zu-Sprache laut vor.",
			"speedLabel": "Geschwindigkeit"
		}
	},
	"contextManagement": {
		"description": "Steuern Sie, welche Informationen im KI-Kontextfenster enthalten sind, was den Token-Verbrauch und die Antwortqualität beeinflusst",
		"autoCondenseContextPercent": {
			"label": "Schwellenwert für intelligente Kontextkomprimierung",
			"description": "Wenn das Kontextfenster diesen Schwellenwert erreicht, wird Kilo Code es automatisch komprimieren."
		},
		"condensingApiConfiguration": {
			"label": "API-Konfiguration für Kontextkomprimierung",
			"description": "Wählen Sie, welche API-Konfiguration für Kontextkomprimierungsoperationen verwendet werden soll. Lassen Sie unausgewählt, um die aktuelle aktive Konfiguration zu verwenden.",
			"useCurrentConfig": "Aktuelle Konfiguration verwenden"
		},
		"customCondensingPrompt": {
			"label": "Benutzerdefinierter Kontextkomprimierungs-Prompt",
			"description": "Passen Sie den System-Prompt an, der für die Kontextkomprimierung verwendet wird. Lassen Sie leer, um den Standard-Prompt zu verwenden.",
			"placeholder": "Geben Sie hier Ihren benutzerdefinierten Komprimierungs-Prompt ein...\n\nSie können die gleiche Struktur wie der Standard-Prompt verwenden:\n- Vorherige Konversation\n- Aktuelle Arbeit\n- Wichtige technische Konzepte\n- Relevante Dateien und Code\n- Problemlösung\n- Ausstehende Aufgaben und nächste Schritte",
			"reset": "Auf Standard zurücksetzen",
			"hint": "Leer = Standard-Prompt verwenden"
		},
		"autoCondenseContext": {
			"name": "Intelligente Kontextkomprimierung automatisch auslösen",
			"description": "Wenn aktiviert, wird Kilo Code automatisch den Kontext komprimieren, wenn der Schwellenwert erreicht wird. Wenn deaktiviert, können Sie die Kontextkomprimierung weiterhin manuell auslösen."
		},
		"openTabs": {
			"label": "Geöffnete Tabs Kontextlimit",
			"description": "Maximale Anzahl von geöffneten VSCode-Tabs, die im Kontext enthalten sein sollen. Höhere Werte bieten mehr Kontext, erhöhen aber den Token-Verbrauch."
		},
		"workspaceFiles": {
			"label": "Workspace-Dateien Kontextlimit",
			"description": "Maximale Anzahl von Dateien, die in den Details des aktuellen Arbeitsverzeichnisses enthalten sein sollen. Höhere Werte bieten mehr Kontext, erhöhen aber den Token-Verbrauch."
		},
		"rooignore": {
			"label": ".kilocodeignore-Dateien in Listen und Suchen anzeigen",
			"description": "Wenn aktiviert, werden Dateien, die mit Mustern in .kilocodeignore übereinstimmen, in Listen mit einem Schlosssymbol angezeigt. Wenn deaktiviert, werden diese Dateien vollständig aus Dateilisten und Suchen ausgeblendet."
		},
		"maxConcurrentFileReads": {
			"label": "Concurrent file reads limit",
			"description": "Maximum number of files the 'read_file' tool can process concurrently. Higher values may speed up reading multiple small files but increase memory usage."
		},
		"maxReadFile": {
			"label": "Schwellenwert für automatische Dateilesekürzung",
			"description": "Kilo Code liest diese Anzahl von Zeilen, wenn das Modell keine Start-/Endwerte angibt. Wenn diese Zahl kleiner als die Gesamtzahl der Zeilen ist, erstellt Kilo Code einen Zeilennummernindex der Codedefinitionen. Spezialfälle: -1 weist Kilo Code an, die gesamte Datei zu lesen (ohne Indexierung), und 0 weist an, keine Zeilen zu lesen und nur Zeilenindizes für minimalen Kontext bereitzustellen. Niedrigere Werte minimieren die anfängliche Kontextnutzung und ermöglichen präzise nachfolgende Zeilenbereich-Lesungen. Explizite Start-/End-Anfragen sind von dieser Einstellung nicht begrenzt.",
			"lines": "Zeilen",
			"always_full_read": "Immer die gesamte Datei lesen"
		},
		"condensingThreshold": {
			"label": "Schwellenwert für Kontextkomprimierung",
			"selectProfile": "Profil für Schwellenwert konfigurieren",
			"defaultProfile": "Globaler Standard (alle Profile)",
			"defaultDescription": "Wenn der Kontext diesen Prozentsatz erreicht, wird er automatisch für alle Profile komprimiert, es sei denn, sie haben benutzerdefinierte Einstellungen",
			"profileDescription": "Benutzerdefinierter Schwellenwert nur für dieses Profil (überschreibt globalen Standard)",
			"inheritDescription": "Dieses Profil erbt den globalen Standard-Schwellenwert ({{threshold}}%)",
			"usesGlobal": "(verwendet global {{threshold}}%)"
		}
	},
	"terminal": {
		"basic": {
			"label": "Terminal-Einstellungen: Grundlegend",
			"description": "Grundlegende Terminal-Einstellungen"
		},
		"advanced": {
			"label": "Terminal-Einstellungen: Erweitert",
			"description": "Die folgenden Optionen erfordern möglicherweise einen Terminal-Neustart, um die Einstellung zu übernehmen."
		},
		"outputLineLimit": {
			"label": "Terminal-Ausgabelimit",
			"description": "Maximale Anzahl von Zeilen, die in der Terminal-Ausgabe bei der Ausführung von Befehlen enthalten sein sollen. Bei Überschreitung werden Zeilen aus der Mitte entfernt, wodurch Token gespart werden. <0>Mehr erfahren</0>"
		},
		"shellIntegrationTimeout": {
			"label": "Terminal-Shell-Integrationszeit-Limit",
			"description": "Maximale Wartezeit für die Shell-Integration, bevor Befehle ausgeführt werden. Für Benutzer mit langen Shell-Startzeiten musst du diesen Wert möglicherweise erhöhen, wenn du Fehler vom Typ \"Shell Integration Unavailable\" im Terminal siehst. <0>Mehr erfahren</0>"
		},
		"shellIntegrationDisabled": {
			"label": "Terminal-Shell-Integration deaktivieren",
			"description": "Aktiviere dies, wenn Terminalbefehle nicht korrekt funktionieren oder du Fehler wie 'Shell Integration Unavailable' siehst. Dies verwendet eine einfachere Methode zur Ausführung von Befehlen und umgeht einige erweiterte Terminalfunktionen. <0>Mehr erfahren</0>"
		},
		"commandDelay": {
			"label": "Terminal-Befehlsverzögerung",
			"description": "Verzögerung in Millisekunden, die nach der Befehlsausführung hinzugefügt wird. Die Standardeinstellung von 0 deaktiviert die Verzögerung vollständig. Dies kann dazu beitragen, dass die Befehlsausgabe in Terminals mit Timing-Problemen vollständig erfasst wird. In den meisten Terminals wird dies durch Setzen von `PROMPT_COMMAND='sleep N'` und Powershell fügt `start-sleep` am Ende jedes Befehls hinzu. Ursprünglich war dies eine Lösung für VSCode-Bug#237208 und ist möglicherweise nicht mehr erforderlich. <0>Mehr erfahren</0>"
		},
		"compressProgressBar": {
			"label": "Fortschrittsbalken-Ausgabe komprimieren",
			"description": "Wenn aktiviert, verarbeitet diese Option Terminal-Ausgaben mit Wagenrücklaufzeichen (\\r), um zu simulieren, wie ein echtes Terminal Inhalte anzeigen würde. Dies entfernt Zwischenzustände von Fortschrittsbalken und behält nur den Endzustand bei, wodurch Kontextraum für relevantere Informationen gespart wird. <0>Mehr erfahren</0>"
		},
		"powershellCounter": {
			"label": "PowerShell-Zähler-Workaround aktivieren",
			"description": "Wenn aktiviert, fügt einen Zähler zu PowerShell-Befehlen hinzu, um die korrekte Befehlsausführung sicherzustellen. Dies hilft bei PowerShell-Terminals, die Probleme mit der Ausgabeerfassung haben könnten. <0>Mehr erfahren</0>"
		},
		"zshClearEolMark": {
			"label": "ZSH-Zeilenende-Markierung löschen",
			"description": "Wenn aktiviert, wird die ZSH-Zeilenende-Markierung durch Setzen von PROMPT_EOL_MARK='' gelöscht. Dies verhindert Probleme bei der Interpretation der Befehlsausgabe, wenn diese mit Sonderzeichen wie '%' endet. <0>Mehr erfahren</0>"
		},
		"zshOhMy": {
			"label": "Oh My Zsh-Integration aktivieren",
			"description": "Wenn aktiviert, wird ITERM_SHELL_INTEGRATION_INSTALLED=Yes gesetzt, um die Shell-Integrationsfunktionen von Oh My Zsh zu aktivieren. Das Anwenden dieser Einstellung erfordert möglicherweise einen Neustart der IDE. <0>Mehr erfahren</0>"
		},
		"zshP10k": {
			"label": "Powerlevel10k-Integration aktivieren",
			"description": "Wenn aktiviert, wird POWERLEVEL9K_INSTANT_PROMPT=quiet gesetzt, um die Powerlevel10k-Integration zu aktivieren. Dies kann die Leistung verbessern, indem der Prompt sofort angezeigt wird. <0>Mehr erfahren</0>"
		},
		"zdotdir": {
			"label": "ZDOTDIR Handhabung aktivieren",
			"description": "Wenn aktiviert, wird ein temporäres Verzeichnis für ZDOTDIR erstellt, um die Zsh-Shell-Integration ordnungsgemäß zu handhaben. Dies stellt sicher, dass die VSCode-Shell-Integration mit Zsh korrekt funktioniert, während deine Zsh-Konfiguration erhalten bleibt. <0>Mehr erfahren</0>"
		},
		"inheritEnv": {
			"label": "Umgebungsvariablen erben",
			"description": "Wenn aktiviert, erbt das Terminal Umgebungsvariablen aus dem übergeordneten Prozess von VSCode, wie z.B. benutzerdefinierte Shell-Integrationseinstellungen. Dies schaltet direkt die globale VSCode-Einstellung `terminal.integrated.inheritEnv` um. <0>Mehr erfahren</0>"
		}
	},
	"advanced": {
		"diff": {
			"label": "Bearbeitung durch Diffs aktivieren",
<<<<<<< HEAD
			"description": "Wenn aktiviert, kann Kilo Code Dateien schneller bearbeiten und lehnt automatisch gekürzte vollständige Dateischreibvorgänge ab. Funktioniert am besten mit dem neuesten Claude 4 Sonnet-Modell.",
=======
			"description": "Wenn aktiviert, kann Roo Dateien schneller bearbeiten und lehnt automatisch abgeschnittene vollständige Dateischreibvorgänge ab. Funktioniert am besten mit dem neuesten Claude 3.7 Sonnet-Modell.",
>>>>>>> 39ab0067
			"strategy": {
				"label": "Diff-Strategie",
				"options": {
					"standard": "Standard (Einzelblock)",
					"multiBlock": "Experimentell: Mehrblock-Diff",
					"unified": "Experimentell: Einheitliches Diff"
				},
				"descriptions": {
					"standard": "Die Standard-Diff-Strategie wendet Änderungen jeweils auf einen einzelnen Codeblock an.",
					"unified": "Die einheitliche Diff-Strategie wendet mehrere Ansätze zur Anwendung von Diffs an und wählt den besten Ansatz.",
					"multiBlock": "Die Mehrblock-Diff-Strategie ermöglicht das Aktualisieren mehrerer Codeblöcke in einer Datei in einer Anfrage."
				}
			},
			"matchPrecision": {
				"label": "Übereinstimmungspräzision",
				"description": "Dieser Schieberegler steuert, wie genau Codeabschnitte bei der Anwendung von Diffs übereinstimmen müssen. Niedrigere Werte ermöglichen eine flexiblere Übereinstimmung, erhöhen aber das Risiko falscher Ersetzungen. Verwenden Sie Werte unter 100 % mit äußerster Vorsicht."
			}
		}
	},
	"experimental": {
		"DIFF_STRATEGY_UNIFIED": {
			"name": "Experimentelle einheitliche Diff-Strategie verwenden",
			"description": "Aktiviere die experimentelle einheitliche Diff-Strategie. Diese Strategie könnte die Anzahl der durch Modellfehler verursachten Wiederholungsversuche reduzieren, kann aber zu unerwartetem Verhalten oder falschen Bearbeitungen führen. Aktiviere sie nur, wenn du die Risiken verstehst und bereit bist, alle Änderungen sorgfältig zu überprüfen."
		},
		"SEARCH_AND_REPLACE": {
			"name": "Experimentelles Such- und Ersetzungswerkzeug verwenden",
<<<<<<< HEAD
			"description": "Aktiviert das experimentelle Such- und Ersetzungswerkzeug, das Kilo Code ermöglicht, mehrere Instanzen eines Suchbegriffs in einer Anfrage zu ersetzen."
		},
		"INSERT_BLOCK": {
			"name": "Experimentelles Inhalts-Einfüge-Werkzeug verwenden",
			"description": "Aktiviert das experimentelle Inhalts-Einfüge-Werkzeug, das Kilo Code ermöglicht, Inhalte an bestimmten Zeilennummern einzufügen, ohne einen Diff erstellen zu müssen."
		},
		"POWER_STEERING": {
			"name": "Experimentellen \"Servolenkung\"-Modus verwenden",
			"description": "Wenn aktiviert, wird Kilo Code das Modell häufiger an die Details seiner aktuellen Modusdefinition erinnern. Dies führt zu einer stärkeren Einhaltung von Rollendefinitionen und benutzerdefinierten Anweisungen, verwendet aber mehr Tokens pro Nachricht."
		},
		"AUTOCOMPLETE": {
			"name": "Experimentelle \"Autovervollständigungs\"-Funktion verwenden",
			"description": "Wenn aktiviert, bietet Kilo Code während der Eingabe Inline-Code-Vorschläge an."
		},
		"MULTI_SEARCH_AND_REPLACE": {
			"name": "Experimentelles Multi-Block-Diff-Werkzeug verwenden",
			"description": "Wenn aktiviert, verwendet Kilo Code das Multi-Block-Diff-Werkzeug. Dies versucht, mehrere Codeblöcke in der Datei in einer Anfrage zu aktualisieren."
		},
		"CONCURRENT_FILE_READS": {
			"name": "Gleichzeitiges Lesen von Dateien aktivieren",
			"description": "Wenn aktiviert, kann Kilo Code mehrere Dateien in einer einzigen Anfrage lesen. Wenn deaktiviert, muss Kilo Code Dateien nacheinander lesen. Das Deaktivieren kann helfen, wenn du mit weniger leistungsfähigen Modellen arbeitest oder mehr Kontrolle über den Dateizugriff möchtest."
=======
			"description": "Aktiviere das experimentelle Such- und Ersetzungswerkzeug, mit dem Roo mehrere Instanzen eines Suchbegriffs in einer Anfrage ersetzen kann."
		},
		"INSERT_BLOCK": {
			"name": "Experimentelles Inhalts-Einfügewerkzeug verwenden",
			"description": "Aktiviere das experimentelle Inhalts-Einfügewerkzeug, mit dem Roo Inhalte an bestimmten Zeilennummern einfügen kann, ohne einen Diff erstellen zu müssen."
		},
		"POWER_STEERING": {
			"name": "Experimentellen \"Power Steering\"-Modus verwenden",
			"description": "Wenn aktiviert, erinnert Roo das Modell häufiger an die Details seiner aktuellen Modusdefinition. Dies führt zu einer stärkeren Einhaltung von Rollendefinitionen und benutzerdefinierten Anweisungen, verbraucht aber mehr Token pro Nachricht."
		},
		"CONCURRENT_FILE_READS": {
			"name": "Gleichzeitiges Lesen von Dateien aktivieren",
			"description": "Wenn aktiviert, kann Roo mehrere Dateien in einer einzigen Anfrage lesen. Wenn deaktiviert, muss Roo Dateien einzeln lesen. Das Deaktivieren kann hilfreich sein, wenn mit weniger fähigen Modellen gearbeitet wird oder wenn du mehr Kontrolle über den Dateizugriff haben möchtest."
		},
		"MULTI_SEARCH_AND_REPLACE": {
			"name": "Experimentelles Multi-Block-Diff-Tool verwenden",
			"description": "Wenn aktiviert, wird Roo das Multi-Block-Diff-Tool verwenden. Dies wird versuchen, mehrere Codeblöcke in der Datei in einer Anfrage zu aktualisieren."
>>>>>>> 39ab0067
		},
		"MARKETPLACE": {
			"name": "Marktplatz aktivieren",
			"description": "Wenn aktiviert, können Sie MCPs und benutzerdefinierte Modi aus dem Marketplace installieren."
		},
		"MULTI_FILE_APPLY_DIFF": {
			"name": "Gleichzeitige Dateibearbeitungen aktivieren",
<<<<<<< HEAD
			"description": "Wenn aktiviert, kann Kilo Code mehrere Dateien in einer einzigen Anfrage bearbeiten. Wenn deaktiviert, muss Kilo Code Dateien einzeln bearbeiten. Das Deaktivieren kann helfen, wenn du mit weniger fähigen Modellen arbeitest oder mehr Kontrolle über Dateiänderungen haben möchtest."
=======
			"description": "Wenn aktiviert, kann Roo mehrere Dateien in einer einzigen Anfrage bearbeiten. Wenn deaktiviert, muss Roo Dateien einzeln bearbeiten. Das Deaktivieren kann hilfreich sein, wenn mit weniger fähigen Modellen gearbeitet wird oder wenn du mehr Kontrolle über Dateiänderungen haben möchtest."
>>>>>>> 39ab0067
		}
	},
	"promptCaching": {
		"label": "Prompt-Caching deaktivieren",
		"description": "Wenn aktiviert, wird Kilo Code für dieses Modell kein Prompt-Caching verwenden."
	},
	"temperature": {
		"useCustom": "Benutzerdefinierte Temperatur verwenden",
		"description": "Steuert die Zufälligkeit der Modellantworten.",
		"rangeDescription": "Höhere Werte machen die Ausgabe zufälliger, niedrigere Werte machen sie deterministischer."
	},
	"modelInfo": {
		"supportsImages": "Unterstützt Bilder",
		"noImages": "Unterstützt keine Bilder",
		"supportsComputerUse": "Unterstützt Computernutzung",
		"noComputerUse": "Unterstützt keine Computernutzung",
		"supportsPromptCache": "Unterstützt Prompt-Cache",
		"noPromptCache": "Unterstützt keinen Prompt-Cache",
		"maxOutput": "Maximale Ausgabe",
		"inputPrice": "Eingabepreis",
		"outputPrice": "Ausgabepreis",
		"cacheReadsPrice": "Cache-Lesepreis",
		"cacheWritesPrice": "Cache-Schreibpreis",
		"enableStreaming": "Streaming aktivieren",
		"enableR1Format": "R1-Modellparameter aktivieren",
		"enableR1FormatTips": "Muss bei Verwendung von R1-Modellen wie QWQ aktiviert werden, um 400er-Fehler zu vermeiden",
		"useAzure": "Azure verwenden",
		"azureApiVersion": "Azure API-Version festlegen",
		"gemini": {
			"freeRequests": "* Kostenlos bis zu {{count}} Anfragen pro Minute. Danach hängt die Abrechnung von der Prompt-Größe ab.",
			"pricingDetails": "Weitere Informationen finden Sie unter Preisdetails.",
			"billingEstimate": "* Die Abrechnung ist eine Schätzung - die genauen Kosten hängen von der Prompt-Größe ab."
		}
	},
	"modelPicker": {
<<<<<<< HEAD
		"automaticFetch": "Die Erweiterung ruft automatisch die neueste Liste der verfügbaren Modelle von <serviceLink>{{serviceName}}</serviceLink> ab. Wenn du dir nicht sicher bist, welches Modell du wählen sollst, funktioniert Kilo Code am besten mit <defaultModelLink>{{defaultModelId}}</defaultModelLink>. Du kannst auch nach \"free\" suchen, um derzeit verfügbare kostenlose Optionen zu finden.",
=======
		"automaticFetch": "Die Erweiterung ruft automatisch die neueste Liste der auf <serviceLink>{{serviceName}}</serviceLink> verfügbaren Modelle ab. Wenn du dir nicht sicher bist, welches Modell du wählen sollst, funktioniert Roo Code am besten mit <defaultModelLink>{{defaultModelId}}</defaultModelLink>. Du kannst auch versuchen, nach \"kostenlos\" zu suchen, um die derzeit verfügbaren kostenlosen Optionen zu finden.",
>>>>>>> 39ab0067
		"label": "Modell",
		"searchPlaceholder": "Suchen",
		"noMatchFound": "Keine Übereinstimmung gefunden",
		"useCustomModel": "Benutzerdefiniert verwenden: {{modelId}}"
	},
	"footer": {
<<<<<<< HEAD
		"feedback": "Wenn du Fragen oder Feedback hast, kannst du gerne ein Issue auf <githubLink>github.com/Kilo-Org/kilocode</githubLink> öffnen oder <redditLink>reddit.com/r/kilocode</redditLink> oder <discordLink>kilocode.ai/discord</discordLink> beitreten",
		"support": "Für finanzielle Fragen wenden Sie sich bitte an den Kundensupport unter <supportLink>https://kilocode.ai/support</supportLink>",
		"telemetry": {
			"label": "Fehler- und Nutzungsberichte zulassen",
			"description": "Hilf dabei, Kilo Code zu verbessern, indem du Nutzungsdaten und Fehlerberichte sendest. Es werden niemals Code, Prompts oder persönliche Informationen gesendet. Weitere Details findest du in unserer Datenschutzrichtlinie."
=======
		"feedback": "Wenn du Fragen oder Feedback hast, kannst du gerne ein Issue auf <githubLink>github.com/RooCodeInc/Roo-Code</githubLink> eröffnen oder <redditLink>reddit.com/r/RooCode</redditLink> oder <discordLink>discord.gg/roocode</discordLink> beitreten",
		"telemetry": {
			"label": "Anonyme Fehler- und Nutzungsberichte zulassen",
			"description": "Hilf mit, Roo Code zu verbessern, indem du anonyme Nutzungsdaten und Fehlerberichte sendest. Es werden niemals Code, Prompts oder persönliche Informationen gesendet (es sei denn, du verbindest dich mit Roo Code Cloud). Weitere Einzelheiten findest du in unserer <privacyLink>Datenschutzrichtlinie</privacyLink>."
>>>>>>> 39ab0067
		},
		"settings": {
			"import": "Importieren",
			"export": "Exportieren",
			"reset": "Zurücksetzen"
		}
	},
	"thinkingBudget": {
		"maxTokens": "Max Tokens",
		"maxThinkingTokens": "Max Thinking Tokens"
	},
	"validation": {
		"apiKey": "Du musst einen gültigen API-Schlüssel angeben.",
		"awsRegion": "Du musst eine Region für die Verwendung mit Amazon Bedrock auswählen.",
		"googleCloud": "Du musst eine gültige Google Cloud Projekt-ID und Region angeben.",
		"modelId": "Du musst eine gültige Modell-ID angeben.",
		"modelSelector": "Du musst einen gültigen Modellselektor angeben.",
		"openAi": "Du musst eine gültige Basis-URL, einen API-Schlüssel und eine Modell-ID angeben.",
		"arn": {
			"invalidFormat": "Ungültiges ARN-Format. Bitte überprüfe die Formatanforderungen.",
			"regionMismatch": "Warnung: Die Region in deiner ARN ({{arnRegion}}) stimmt nicht mit deiner ausgewählten Region ({{region}}) überein. Dies kann zu Zugriffsproblemen führen. Der Anbieter wird die Region aus der ARN verwenden."
		},
		"modelAvailability": "Die von dir angegebene Modell-ID ({{modelId}}) ist nicht verfügbar. Bitte wähle ein anderes Modell.",
		"providerNotAllowed": "Anbieter '{{provider}}' ist von deiner Organisation nicht erlaubt",
		"modelNotAllowed": "Modell '{{model}}' ist für Anbieter '{{provider}}' von deiner Organisation nicht erlaubt",
		"profileInvalid": "Dieses Profil enthält einen Anbieter oder ein Modell, das von deiner Organisation nicht erlaubt ist"
	},
	"placeholders": {
		"apiKey": "API-Schlüssel eingeben...",
		"profileName": "Profilnamen eingeben",
		"accessKey": "Zugriffsschlüssel eingeben...",
		"secretKey": "Geheimschlüssel eingeben...",
		"sessionToken": "Sitzungstoken eingeben...",
		"credentialsJson": "Anmeldeinformationen JSON eingeben...",
		"keyFilePath": "Schlüsseldateipfad eingeben...",
		"projectId": "Projekt-ID eingeben...",
		"customArn": "ARN eingeben (z.B. arn:aws:bedrock:us-east-1:123456789012:foundation-model/my-model)",
		"baseUrl": "Basis-URL eingeben...",
		"modelId": {
			"lmStudio": "z.B. meta-llama-3.1-8b-instruct",
			"lmStudioDraft": "z.B. lmstudio-community/llama-3.2-1b-instruct",
			"ollama": "z.B. llama3.1"
		},
		"numbers": {
			"maxTokens": "z.B. 4096",
			"contextWindow": "z.B. 128000",
			"inputPrice": "z.B. 0.0001",
			"outputPrice": "z.B. 0.0002",
			"cacheWritePrice": "z.B. 0.00005"
		}
	},
	"defaults": {
		"ollamaUrl": "Standard: http://localhost:11434",
		"lmStudioUrl": "Standard: http://localhost:1234",
		"geminiUrl": "Standard: https://generativelanguage.googleapis.com"
	},
	"labels": {
		"customArn": "Benutzerdefinierte ARN",
		"useCustomArn": "Benutzerdefinierte ARN verwenden..."
	},
	"display": {
		"taskTimeline": {
			"label": "Aufgabenzeitplan anzeigen",
			"description": "Zeigt eine visuelle Zeitleiste der Aufgabennachrichten an, farblich nach Typ gekennzeichnet, sodass Sie den Fortschritt der Aufgabe schnell überblicken und zu bestimmten Punkten in der Aufgabenhistorie zurückspringen können."
		}
	},
	"includeMaxOutputTokens": "Maximale Ausgabe-Tokens einbeziehen",
	"includeMaxOutputTokensDescription": "Senden Sie den Parameter für maximale Ausgabe-Tokens in API-Anfragen. Einige Anbieter unterstützen dies möglicherweise nicht."
}<|MERGE_RESOLUTION|>--- conflicted
+++ resolved
@@ -42,13 +42,9 @@
 		"description": "Konfiguriere Codebase-Indexierungseinstellungen, um semantische Suche in deinem Projekt zu aktivieren. <0>Mehr erfahren</0>",
 		"statusTitle": "Status",
 		"enableLabel": "Codebase-Indexierung aktivieren",
-<<<<<<< HEAD
 		"enableDescription": "<0>Codebase-Indexierung</0> ist eine experimentelle Funktion, die einen semantischen Suchindex deines Projekts mit KI-Embeddings erstellt. Dies ermöglicht es Kilo Code, große Codebasen besser zu verstehen und zu navigieren, indem relevanter Code basierend auf Bedeutung statt nur Schlüsselwörtern gefunden wird.",
-=======
-		"enableDescription": "<0>Codebase-Indexierung</0> ist eine experimentelle Funktion, die einen semantischen Suchindex deines Projekts mit KI-Embeddings erstellt. Dies ermöglicht es Roo Code, große Codebasen besser zu verstehen und zu navigieren, indem relevanter Code basierend auf Bedeutung statt nur Schlüsselwörtern gefunden wird.",
 		"settingsTitle": "Indexierungseinstellungen",
 		"disabledMessage": "Codebase-Indexierung ist derzeit deaktiviert. Aktiviere sie in den globalen Einstellungen, um Indexierungsoptionen zu konfigurieren.",
->>>>>>> 39ab0067
 		"providerLabel": "Embeddings-Anbieter",
 		"embedderProviderLabel": "Embedder-Anbieter",
 		"selectProviderPlaceholder": "Anbieter auswählen",
@@ -183,15 +179,13 @@
 			"commandPlaceholder": "Befehlspräfix eingeben (z.B. 'git ')",
 			"addButton": "Hinzufügen"
 		},
-<<<<<<< HEAD
 		"showMenu": {
 			"label": "Auto-Genehmigungs-Menü in der Chat-Ansicht anzeigen",
 			"description": "Wenn aktiviert, wird das Auto-Genehmigungs-Menü am unteren Rand der Chat-Ansicht angezeigt, was einen schnellen Zugriff auf die Auto-Genehmigungs-Einstellungen ermöglicht"
-=======
+		},
 		"updateTodoList": {
 			"label": "Todo",
 			"description": "To-Do-Liste wird automatisch aktualisiert, ohne dass du zustimmen musst"
->>>>>>> 39ab0067
 		},
 		"apiRequestLimit": {
 			"title": "Maximale Anfragen",
@@ -563,11 +557,7 @@
 	"advanced": {
 		"diff": {
 			"label": "Bearbeitung durch Diffs aktivieren",
-<<<<<<< HEAD
-			"description": "Wenn aktiviert, kann Kilo Code Dateien schneller bearbeiten und lehnt automatisch gekürzte vollständige Dateischreibvorgänge ab. Funktioniert am besten mit dem neuesten Claude 4 Sonnet-Modell.",
-=======
-			"description": "Wenn aktiviert, kann Roo Dateien schneller bearbeiten und lehnt automatisch abgeschnittene vollständige Dateischreibvorgänge ab. Funktioniert am besten mit dem neuesten Claude 3.7 Sonnet-Modell.",
->>>>>>> 39ab0067
+			"description": "Wenn aktiviert, kann Kilo Code Dateien schneller bearbeiten und lehnt automatisch abgeschnittene vollständige Dateischreibvorgänge ab. Funktioniert am besten mit dem neuesten Claude 3.7 Sonnet-Modell.",
 			"strategy": {
 				"label": "Diff-Strategie",
 				"options": {
@@ -594,47 +584,27 @@
 		},
 		"SEARCH_AND_REPLACE": {
 			"name": "Experimentelles Such- und Ersetzungswerkzeug verwenden",
-<<<<<<< HEAD
-			"description": "Aktiviert das experimentelle Such- und Ersetzungswerkzeug, das Kilo Code ermöglicht, mehrere Instanzen eines Suchbegriffs in einer Anfrage zu ersetzen."
+			"description": "Aktiviere das experimentelle Such- und Ersetzungswerkzeug, mit dem Kilo Code mehrere Instanzen eines Suchbegriffs in einer Anfrage ersetzen kann."
 		},
 		"INSERT_BLOCK": {
-			"name": "Experimentelles Inhalts-Einfüge-Werkzeug verwenden",
-			"description": "Aktiviert das experimentelle Inhalts-Einfüge-Werkzeug, das Kilo Code ermöglicht, Inhalte an bestimmten Zeilennummern einzufügen, ohne einen Diff erstellen zu müssen."
+			"name": "Experimentelles Inhalts-Einfügewerkzeug verwenden",
+			"description": "Aktiviere das experimentelle Inhalts-Einfügewerkzeug, mit dem Kilo Code Inhalte an bestimmten Zeilennummern einfügen kann, ohne einen Diff erstellen zu müssen."
 		},
 		"POWER_STEERING": {
-			"name": "Experimentellen \"Servolenkung\"-Modus verwenden",
-			"description": "Wenn aktiviert, wird Kilo Code das Modell häufiger an die Details seiner aktuellen Modusdefinition erinnern. Dies führt zu einer stärkeren Einhaltung von Rollendefinitionen und benutzerdefinierten Anweisungen, verwendet aber mehr Tokens pro Nachricht."
+			"name": "Experimentellen \"Power Steering\"-Modus verwenden",
+			"description": "Wenn aktiviert, erinnert Kilo Code das Modell häufiger an die Details seiner aktuellen Modusdefinition. Dies führt zu einer stärkeren Einhaltung von Rollendefinitionen und benutzerdefinierten Anweisungen, verbraucht aber mehr Token pro Nachricht."
 		},
 		"AUTOCOMPLETE": {
 			"name": "Experimentelle \"Autovervollständigungs\"-Funktion verwenden",
 			"description": "Wenn aktiviert, bietet Kilo Code während der Eingabe Inline-Code-Vorschläge an."
 		},
-		"MULTI_SEARCH_AND_REPLACE": {
-			"name": "Experimentelles Multi-Block-Diff-Werkzeug verwenden",
-			"description": "Wenn aktiviert, verwendet Kilo Code das Multi-Block-Diff-Werkzeug. Dies versucht, mehrere Codeblöcke in der Datei in einer Anfrage zu aktualisieren."
-		},
 		"CONCURRENT_FILE_READS": {
 			"name": "Gleichzeitiges Lesen von Dateien aktivieren",
-			"description": "Wenn aktiviert, kann Kilo Code mehrere Dateien in einer einzigen Anfrage lesen. Wenn deaktiviert, muss Kilo Code Dateien nacheinander lesen. Das Deaktivieren kann helfen, wenn du mit weniger leistungsfähigen Modellen arbeitest oder mehr Kontrolle über den Dateizugriff möchtest."
-=======
-			"description": "Aktiviere das experimentelle Such- und Ersetzungswerkzeug, mit dem Roo mehrere Instanzen eines Suchbegriffs in einer Anfrage ersetzen kann."
-		},
-		"INSERT_BLOCK": {
-			"name": "Experimentelles Inhalts-Einfügewerkzeug verwenden",
-			"description": "Aktiviere das experimentelle Inhalts-Einfügewerkzeug, mit dem Roo Inhalte an bestimmten Zeilennummern einfügen kann, ohne einen Diff erstellen zu müssen."
-		},
-		"POWER_STEERING": {
-			"name": "Experimentellen \"Power Steering\"-Modus verwenden",
-			"description": "Wenn aktiviert, erinnert Roo das Modell häufiger an die Details seiner aktuellen Modusdefinition. Dies führt zu einer stärkeren Einhaltung von Rollendefinitionen und benutzerdefinierten Anweisungen, verbraucht aber mehr Token pro Nachricht."
-		},
-		"CONCURRENT_FILE_READS": {
-			"name": "Gleichzeitiges Lesen von Dateien aktivieren",
-			"description": "Wenn aktiviert, kann Roo mehrere Dateien in einer einzigen Anfrage lesen. Wenn deaktiviert, muss Roo Dateien einzeln lesen. Das Deaktivieren kann hilfreich sein, wenn mit weniger fähigen Modellen gearbeitet wird oder wenn du mehr Kontrolle über den Dateizugriff haben möchtest."
+			"description": "Wenn aktiviert, kann Kilo Code mehrere Dateien in einer einzigen Anfrage lesen. Wenn deaktiviert, muss Kilo Code Dateien einzeln lesen. Das Deaktivieren kann hilfreich sein, wenn mit weniger fähigen Modellen gearbeitet wird oder wenn du mehr Kontrolle über den Dateizugriff haben möchtest."
 		},
 		"MULTI_SEARCH_AND_REPLACE": {
 			"name": "Experimentelles Multi-Block-Diff-Tool verwenden",
-			"description": "Wenn aktiviert, wird Roo das Multi-Block-Diff-Tool verwenden. Dies wird versuchen, mehrere Codeblöcke in der Datei in einer Anfrage zu aktualisieren."
->>>>>>> 39ab0067
+			"description": "Wenn aktiviert, wird Kilo Code das Multi-Block-Diff-Tool verwenden. Dies wird versuchen, mehrere Codeblöcke in der Datei in einer Anfrage zu aktualisieren."
 		},
 		"MARKETPLACE": {
 			"name": "Marktplatz aktivieren",
@@ -642,11 +612,7 @@
 		},
 		"MULTI_FILE_APPLY_DIFF": {
 			"name": "Gleichzeitige Dateibearbeitungen aktivieren",
-<<<<<<< HEAD
-			"description": "Wenn aktiviert, kann Kilo Code mehrere Dateien in einer einzigen Anfrage bearbeiten. Wenn deaktiviert, muss Kilo Code Dateien einzeln bearbeiten. Das Deaktivieren kann helfen, wenn du mit weniger fähigen Modellen arbeitest oder mehr Kontrolle über Dateiänderungen haben möchtest."
-=======
-			"description": "Wenn aktiviert, kann Roo mehrere Dateien in einer einzigen Anfrage bearbeiten. Wenn deaktiviert, muss Roo Dateien einzeln bearbeiten. Das Deaktivieren kann hilfreich sein, wenn mit weniger fähigen Modellen gearbeitet wird oder wenn du mehr Kontrolle über Dateiänderungen haben möchtest."
->>>>>>> 39ab0067
+			"description": "Wenn aktiviert, kann Kilo Code mehrere Dateien in einer einzigen Anfrage bearbeiten. Wenn deaktiviert, muss Kilo Code Dateien einzeln bearbeiten. Das Deaktivieren kann hilfreich sein, wenn mit weniger fähigen Modellen gearbeitet wird oder wenn du mehr Kontrolle über Dateiänderungen haben möchtest."
 		}
 	},
 	"promptCaching": {
@@ -682,29 +648,18 @@
 		}
 	},
 	"modelPicker": {
-<<<<<<< HEAD
-		"automaticFetch": "Die Erweiterung ruft automatisch die neueste Liste der verfügbaren Modelle von <serviceLink>{{serviceName}}</serviceLink> ab. Wenn du dir nicht sicher bist, welches Modell du wählen sollst, funktioniert Kilo Code am besten mit <defaultModelLink>{{defaultModelId}}</defaultModelLink>. Du kannst auch nach \"free\" suchen, um derzeit verfügbare kostenlose Optionen zu finden.",
-=======
-		"automaticFetch": "Die Erweiterung ruft automatisch die neueste Liste der auf <serviceLink>{{serviceName}}</serviceLink> verfügbaren Modelle ab. Wenn du dir nicht sicher bist, welches Modell du wählen sollst, funktioniert Roo Code am besten mit <defaultModelLink>{{defaultModelId}}</defaultModelLink>. Du kannst auch versuchen, nach \"kostenlos\" zu suchen, um die derzeit verfügbaren kostenlosen Optionen zu finden.",
->>>>>>> 39ab0067
+		"automaticFetch": "Die Erweiterung ruft automatisch die neueste Liste der auf <serviceLink>{{serviceName}}</serviceLink> verfügbaren Modelle ab. Wenn du dir nicht sicher bist, welches Modell du wählen sollst, funktioniert Kilo Code am besten mit <defaultModelLink>{{defaultModelId}}</defaultModelLink>. Du kannst auch versuchen, nach \"kostenlos\" zu suchen, um die derzeit verfügbaren kostenlosen Optionen zu finden.",
 		"label": "Modell",
 		"searchPlaceholder": "Suchen",
 		"noMatchFound": "Keine Übereinstimmung gefunden",
 		"useCustomModel": "Benutzerdefiniert verwenden: {{modelId}}"
 	},
 	"footer": {
-<<<<<<< HEAD
 		"feedback": "Wenn du Fragen oder Feedback hast, kannst du gerne ein Issue auf <githubLink>github.com/Kilo-Org/kilocode</githubLink> öffnen oder <redditLink>reddit.com/r/kilocode</redditLink> oder <discordLink>kilocode.ai/discord</discordLink> beitreten",
 		"support": "Für finanzielle Fragen wenden Sie sich bitte an den Kundensupport unter <supportLink>https://kilocode.ai/support</supportLink>",
 		"telemetry": {
 			"label": "Fehler- und Nutzungsberichte zulassen",
 			"description": "Hilf dabei, Kilo Code zu verbessern, indem du Nutzungsdaten und Fehlerberichte sendest. Es werden niemals Code, Prompts oder persönliche Informationen gesendet. Weitere Details findest du in unserer Datenschutzrichtlinie."
-=======
-		"feedback": "Wenn du Fragen oder Feedback hast, kannst du gerne ein Issue auf <githubLink>github.com/RooCodeInc/Roo-Code</githubLink> eröffnen oder <redditLink>reddit.com/r/RooCode</redditLink> oder <discordLink>discord.gg/roocode</discordLink> beitreten",
-		"telemetry": {
-			"label": "Anonyme Fehler- und Nutzungsberichte zulassen",
-			"description": "Hilf mit, Roo Code zu verbessern, indem du anonyme Nutzungsdaten und Fehlerberichte sendest. Es werden niemals Code, Prompts oder persönliche Informationen gesendet (es sei denn, du verbindest dich mit Roo Code Cloud). Weitere Einzelheiten findest du in unserer <privacyLink>Datenschutzrichtlinie</privacyLink>."
->>>>>>> 39ab0067
 		},
 		"settings": {
 			"import": "Importieren",
