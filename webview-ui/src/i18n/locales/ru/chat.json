--- conflicted
+++ resolved
@@ -115,13 +115,9 @@
 		"title": "Режимы",
 		"marketplace": "Маркетплейс режимов",
 		"settings": "Настройки режимов",
-<<<<<<< HEAD
-		"description": "Специализированные персоны, которые настраивают поведение Kilo Code."
-=======
 		"description": "Специализированные персоны, которые настраивают поведение Roo.",
 		"searchPlaceholder": "Поиск режимов...",
 		"noResults": "Ничего не найдено"
->>>>>>> 1695c83c
 	},
 	"addImages": "Добавить изображения к сообщению",
 	"sendMessage": "Отправить сообщение",
