{
	"welcome": {
		"greeting": "歡迎使用 Kilo Code！",
		"introText1": "Kilo Code 是一個免費的開源 AI 程式設計代理。",
		"introText2": "它適用於最新的 AI 模型，如 Claude 4 Sonnet、Gemini 2.5 Pro、GPT-4.1 以及 450 多個其他模型。",
		"introText3": "建立免費帳戶，獲得價值 20 美元的 token，可用於任何 AI 模型。",
		"ctaButton": "開始使用",
		"manualModeButton": "使用你自己的 API 金鑰",
		"alreadySignedUp": "已經註冊了？",
		"loginText": "在此登入"
	},
	"lowCreditWarning": {
		"addCredit": "添加額度",
		"lowBalance": "你的 Kilo Code 餘額不足"
	},
	"pricing": {
		"costUnknown": "費用未知",
		"costUnknownDescription": "API 提供商未提供任何費用資料或請求已取消。",
		"discoverModelPricing": "了解模型定價和功能"
	},
	"notifications": {
		"toolRequest": "工具請求等待核准",
		"browserAction": "瀏覽器動作等待核准",
		"command": "指令等待核准"
	},
	"settings": {
		"sections": {
			"mcp": "MCP 伺服器"
		},
		"contextManagement": {
			"allowVeryLargeReads": {
				"label": "允許超大檔案讀取",
				"description": "啟用後，Kilo Code 將執行超大檔案或 MCP 輸出讀取，即使存在高機率溢出上下文視窗（內容大小 >80% 的上下文視窗）。"
			}
		},
		"systemNotifications": {
			"label": "啟用系統通知",
			"description": "啟用後 Kilo Code 將發送系統通知，提醒工作完成或錯誤等重要事件。",
			"testButton": "測試通知",
			"testTitle": "Kilo Code",
			"testMessage": "這是來自 Kilo Code 的測試通知。"
		},
		"provider": {
			"account": "Kilo Code 帳戶",
			"apiKey": "Kilo Code API 金鑰",
			"login": "登入 Kilo Code",
			"logout": "登出 Kilo Code",
			"providerRouting": {
				"title": "Kilo Code - OpenRouter 供應商路由",
				"description": "Kilo Code 將請求路由到您模型的最佳可用供應商。預設情況下，請求會在頂級供應商之間進行負載平衡，以最大化正常執行時間。但是，您可以選擇要用於此模型的特定供應商。"
			}
		},
		"terminal": {
			"commandGenerator": {
				"apiConfigId": {
					"label": "API 設定檔",
					"description": "選擇用於產生終端命令的 API 設定檔。選擇\"使用目前設定檔\"則使用您的預設設定檔。",
					"current": "使用目前設定檔"
				},
				"provider": "終端機命令產生器供應商"
			}
		}
	},
	"chat": {
		"condense": {
			"wantsToCondense": "Kilo Code 想要壓縮你的對話",
			"condenseConversation": "壓縮對話"
		}
	},
	"newTaskPreview": {
		"task": "任務"
	},
	"profile": {
		"title": "個人檔案",
		"dashboard": "儀表板",
		"logOut": "登出",
		"currentBalance": "目前餘額",
		"loading": "載入中...",
		"shop": {
			"title": "購買點數",
			"popular": "熱門",
			"credits": "點數",
			"action": "立即購買",
			"viewAll": "檢視所有價格選項"
		}
	},
	"docs": "文件",
	"rules": {
		"tooltip": "管理 Kilo Code 規則和工作流程",
		"ariaLabel": "Kilo Code 規則",
		"tabs": {
			"rules": "規則",
			"workflows": "工作流程"
		},
		"description": {
			"rules": "規則允許你為 Kilo Code 提供在所有模式和所有提示中都應遵循的指令。它們是在你的工作空間或全域範圍內為所有對話包含上下文和偏好的持久方式。",
			"workflows": "工作流程是為對話準備的範本。工作流程允許你定義經常使用的提示，並可以包含一系列步驟來指導 Kilo Code 完成重複性任務，如部署服務或提交 PR。要調用工作流程，請輸入",
			"workflowsInChat": "在聊天中。"
		},
		"sections": {
			"globalRules": "全域規則",
			"workspaceRules": "工作區規則",
			"globalWorkflows": "全域工作流程",
			"workspaceWorkflows": "工作區工作流程"
		},
		"validation": {
			"invalidFileExtension": "僅允許 .md、.txt 或無檔案副檔名"
		},
		"placeholders": {
			"workflowName": "工作流程名稱（.md、.txt 或無副檔名）",
			"ruleName": "規則名稱（.md、.txt 或無副檔名）"
		},
		"newFile": {
			"newWorkflowFile": "新建工作流程檔案...",
			"newRuleFile": "新建規則檔案..."
		}
	},
	"taskTimeline": {
		"tooltip": {
			"clickToScroll": "查看 {{messageType}} (#{{messageNumber}})",
			"messageTypes": {
				"browser_action_result": "瀏覽器操作結果",
				"browser_action": "瀏覽器操作",
				"browser_action_launch": "瀏覽器啟動",
				"checkpoint_saved": "檢查點已儲存",
				"command": "指令執行",
				"completion_result": "完成結果",
				"command_output": "指令輸出",
				"condense_context": "壓縮上下文",
				"error": "錯誤訊息",
				"followup": "後續問題",
				"mcp_server_response": "MCP 伺服器回應",
				"reasoning": "AI 推理",
				"text": "AI 回覆",
				"tool": "工具使用",
				"use_mcp_server": "MCP 伺服器使用情況",
				"unknown": "未知訊息類型",
				"user": "使用者回饋"
			}
		}
	},
	"userFeedback": {
		"editCancel": "取消",
		"send": "發送",
		"restoreAndSend": "恢復並發送"
	},
	"ideaSuggestionsBox": {
		"newHere": "新用戶？",
		"suggestionText": "<suggestionButton>點擊這裡</suggestionButton>獲取有趣的想法，然後點按 <sendIcon /> 看我施展魔法！",
		"ideas": {
			"idea1": "建立一個旋轉發光的 3D 球體，能夠回應滑鼠移動。讓應用程式在瀏覽器中運行。",
			"idea2": "為 Python 軟體開發者建立作品集網站",
			"idea3": "在瀏覽器中建立金融應用程式模型。然後測試是否可以正常運作",
			"idea4": "建立一個目錄網站，包含目前最好的 AI 影片生成模型",
			"idea5": "建立一個 CSS 漸層產生器，匯出自訂樣式表並顯示即時預覽",
			"idea6": "產生在滑鼠停留時優雅展示動態內容的卡片",
			"idea7": "建立一個寧靜的互動式星空，跟隨滑鼠手勢移動"
		}
	},
	"ghost": {
		"title": "行內輔助",
		"settings": {
			"autoTrigger": "自動觸發",
			"enableQuickInlineTaskKeybinding": {
<<<<<<< HEAD
				"label": "快速內聯任務",
				"description": "只需要快速修改？選擇一些程式碼（或者不選！）並按下 Cmd+I。用簡單的語言描述你的目標（\"建立一個帶有這些屬性的 React 元件\"，\"為這個函數添加錯誤處理\"），然後在你的編輯器中獲取多個隨時可用的建議。<DocsLink>查看快捷鍵</DocsLink>"
			},
			"enableAutoTrigger": {
				"label": "啟用自動觸發",
				"description": "啟用後，當你停止輸入時，Kilo Code 將自動觸發內聯助手。這對於快速修復和建議很有用。"
			},
			"autoTriggerDelay": {
				"label": "自動觸發延遲",
				"description": "在你停止輸入後，Kilo Code 觸發內聯助手之前的延遲秒數。較低的延遲意味著更快的建議，但可能會更消耗資源。"
			},
			"enableSmartInlineTaskKeybinding": {
				"label": "智慧內聯任務",
				"description": "需要快速修復、完成或重構程式碼？Kilo 將使用周圍的上下文提供即時改進，讓您保持工作流暢。<DocsLink>查看快捷鍵</DocsLink>"
=======
				"label": "快速行內任務",
				"description": "只需要快速修改？選擇一些程式碼（或不選！）並按下 Cmd+I。用簡單的語言描述你的目標（\"建立一個帶有這些屬性的 React 元件\"，\"為這個函數添加錯誤處理\"），然後在你的編輯器中取得多個隨時可用的建議。 <DocsLink>查看快捷鍵</DocsLink>"
			},
			"enableAutoInlineTaskKeybinding": {
				"label": "自動行內任務",
				"description": "需要快速修復、完成或重構程式碼？ Kilo 將使用周圍的上下文提供即時改進，讓您保持工作流暢。 <DocsLink>查看快捷鍵</DocsLink>"
>>>>>>> 706265b2
			},
			"provider": "供應商",
			"apiConfigId": {
				"label": "API 設定",
				"current": "使用目前選擇的 API 設定",
				"description": "為行內輔助提示選擇一個 API 設定，或者只使用目前選擇的設定"
			},
			"triggers": "觸發器",
			"keybindingDescription": "行內輔助功能透過指令觸發。您可以在<DocsLink>此處設定鍵盤快速鍵</DocsLink>。"
		}
	},
	"virtualProvider": {
		"title": "虛擬配額回滾供應商設定",
		"description": "建立一個設定檔清單，每個設定檔都有各自的配額限制。當一個供應商的配額達到上限時，將使用清單中的下一個設定檔，直到沒有剩餘的設定檔為止。",
		"profileLabel": "設定檔 {{number}}",
		"primaryProfileLabel": "設定檔 {{number}} (主要)",
		"moveProfileUp": "向上移動設定檔",
		"moveProfileDown": "向下移動設定檔",
		"removeProfile": "移除設定檔",
		"selectProfilePlaceholder": "選擇設定檔...",
		"addProfile": "新增設定檔",
		"noProfilesAvailable": "沒有可用的設定檔。請先設定至少一個非虛擬提供者設定檔。",
		"dangerZoneTitle": "危險區域",
		"dangerZoneDescription": "這些操作具有破壞性且無法復原。",
		"clearUsageData": "清除使用資料",
		"confirmClearTitle": "確定嗎？",
		"confirmClearDescription": "這將永久刪除虛擬提供者的所有儲存使用資料。此操作無法復原。",
		"perMinute": "每分鐘",
		"tokensLabel": "Tokens",
		"perDay": "每天",
		"perHour": "每小時",
		"requestsLabel": "請求"
	}
}<|MERGE_RESOLUTION|>--- conflicted
+++ resolved
@@ -162,7 +162,6 @@
 		"settings": {
 			"autoTrigger": "自動觸發",
 			"enableQuickInlineTaskKeybinding": {
-<<<<<<< HEAD
 				"label": "快速內聯任務",
 				"description": "只需要快速修改？選擇一些程式碼（或者不選！）並按下 Cmd+I。用簡單的語言描述你的目標（\"建立一個帶有這些屬性的 React 元件\"，\"為這個函數添加錯誤處理\"），然後在你的編輯器中獲取多個隨時可用的建議。<DocsLink>查看快捷鍵</DocsLink>"
 			},
@@ -177,14 +176,6 @@
 			"enableSmartInlineTaskKeybinding": {
 				"label": "智慧內聯任務",
 				"description": "需要快速修復、完成或重構程式碼？Kilo 將使用周圍的上下文提供即時改進，讓您保持工作流暢。<DocsLink>查看快捷鍵</DocsLink>"
-=======
-				"label": "快速行內任務",
-				"description": "只需要快速修改？選擇一些程式碼（或不選！）並按下 Cmd+I。用簡單的語言描述你的目標（\"建立一個帶有這些屬性的 React 元件\"，\"為這個函數添加錯誤處理\"），然後在你的編輯器中取得多個隨時可用的建議。 <DocsLink>查看快捷鍵</DocsLink>"
-			},
-			"enableAutoInlineTaskKeybinding": {
-				"label": "自動行內任務",
-				"description": "需要快速修復、完成或重構程式碼？ Kilo 將使用周圍的上下文提供即時改進，讓您保持工作流暢。 <DocsLink>查看快捷鍵</DocsLink>"
->>>>>>> 706265b2
 			},
 			"provider": "供應商",
 			"apiConfigId": {
