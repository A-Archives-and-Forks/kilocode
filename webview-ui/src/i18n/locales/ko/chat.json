{
	"greeting": "Kilo Code가 당신을 위해 무엇을 할 수 있을까요?",
	"task": {
		"title": "작업",
		"expand": "작업 펼치기",
		"collapse": "작업 접기",
		"seeMore": "더 보기",
		"seeLess": "줄여보기",
		"tokens": "토큰",
		"cache": "캐시",
		"apiCost": "API 비용",
		"size": "크기",
		"contextWindow": "컨텍스트 창",
		"closeAndStart": "작업 닫고 새 작업 시작",
		"export": "작업 기록 내보내기",
		"delete": "작업 삭제 (Shift + 클릭으로 확인 생략)",
		"condenseContext": "컨텍스트 지능적으로 압축",
		"share": "작업 공유",
		"shareWithOrganization": "조직과 공유",
		"shareWithOrganizationDescription": "조직 구성원만 액세스할 수 있습니다",
		"sharePublicly": "공개적으로 공유",
		"sharePubliclyDescription": "링크가 있는 누구나 액세스할 수 있습니다",
		"connectToCloud": "클라우드에 연결",
		"connectToCloudDescription": "작업을 공유하려면 Kilo Code Cloud에 로그인하세요",
		"sharingDisabledByOrganization": "조직에서 공유가 비활성화됨",
		"shareSuccessOrganization": "조직 링크가 클립보드에 복사되었습니다",
		"shareSuccessPublic": "공개 링크가 클립보드에 복사되었습니다",
		"openInCloud": "Roo Code Cloud에서 작업 열기",
		"openInCloudIntro": "어디서나 Roo를 계속 모니터링하거나 상호작용할 수 있습니다. 스캔, 클릭 또는 복사하여 열기."
	},
	"history": {
		"title": "기록"
	},
	"unpin": "고정 해제하기",
	"pin": "고정하기",
	"tokenProgress": {
		"availableSpace": "사용 가능한 공간: {{amount}} 토큰",
		"tokensUsed": "사용된 토큰: {{used}} / {{total}}",
		"reservedForResponse": "모델 응답용 예약: {{amount}} 토큰"
	},
	"retry": {
		"title": "다시 시도",
		"tooltip": "작업 다시 시도"
	},
	"startNewTask": {
		"title": "새 작업 시작",
		"tooltip": "새 작업 시작하기"
	},
	"reportBug": {
		"title": "버그 신고"
	},
	"proceedAnyways": {
		"title": "그래도 계속",
		"tooltip": "명령 실행 중에도 계속 진행"
	},
	"save": {
		"title": "저장",
		"tooltip": "메시지 변경사항 저장"
	},
	"reject": {
		"title": "거부",
		"tooltip": "이 작업 거부"
	},
	"completeSubtaskAndReturn": "하위 작업 완료 후 돌아가기",
	"approve": {
		"title": "승인",
		"tooltip": "이 작업 승인"
	},
	"runCommand": {
		"title": "명령 실행",
		"tooltip": "이 명령 실행"
	},
	"proceedWhileRunning": {
		"title": "실행 중에도 계속",
		"tooltip": "경고에도 불구하고 계속 진행"
	},
	"killCommand": {
		"title": "명령 종료",
		"tooltip": "현재 명령 종료"
	},
	"resumeTask": {
		"title": "작업 재개",
		"tooltip": "현재 작업 계속하기"
	},
	"terminate": {
		"title": "종료",
		"tooltip": "현재 작업 종료"
	},
	"cancel": {
		"title": "취소",
		"tooltip": "현재 작업 취소"
	},
	"scrollToBottom": "채팅 하단으로 스크롤",
	"about": "AI 지원으로 코드를 생성, 리팩터링 및 디버깅합니다. 자세한 내용은 <DocsLink>문서</DocsLink>를 확인하세요.",
	"onboarding": "<strong>이 작업 공간의 작업 목록이 비어 있습니다.</strong> 아래에 작업을 입력하여 시작하세요. 어떻게 시작해야 할지 모르겠나요? Kilo Code가 무엇을 할 수 있는지 <DocsLink>문서</DocsLink>에서 자세히 알아보세요.",
	"rooTips": {
		"boomerangTasks": {
			"title": "작업 오케스트레이션",
			"description": "작업을 더 작고 관리하기 쉬운 부분으로 나눕니다."
		},
		"stickyModels": {
			"title": "스티키 모드",
			"description": "각 모드는 마지막으로 사용한 모델을 기억합니다."
		},
		"tools": {
			"title": "도구",
			"description": "AI가 웹 탐색, 명령 실행 등으로 문제를 해결하도록 허용합니다."
		},
		"customizableModes": {
			"title": "사용자 정의 모드",
			"description": "고유한 동작과 할당된 모델을 가진 전문 페르소나"
		}
	},
	"selectMode": "상호작용 모드 선택",
	"selectApiConfig": "API 구성 선택",
	"selectModelConfig": "모델 선택",
	"enhancePrompt": "추가 컨텍스트로 프롬프트 향상",
	"addImages": "메시지에 이미지 추가",
	"sendMessage": "메시지 보내기",
	"stopTts": "텍스트 음성 변환 중지",
	"typeMessage": "메시지 입력...",
	"typeTask": "여기에 작업 입력...",
	"addContext": "컨텍스트 추가는 @, 명령어는 /",
	"dragFiles": "파일을 드래그하려면 shift 키 누르기",
	"dragFilesImages": "파일/이미지를 드래그하려면 shift 키 누르기",
	"enhancePromptDescription": "'프롬프트 향상' 버튼은 추가 컨텍스트, 명확화 또는 재구성을 제공하여 요청을 개선합니다. 여기에 요청을 입력한 다음 버튼을 다시 클릭하여 작동 방식을 확인해보세요.",
	"modeSelector": {
		"title": "모드",
		"marketplace": "모드 마켓플레이스",
		"settings": "모드 설정",
		"description": "Kilo Code의 행동을 맞춤화하는 전문화된 페르소나.",
		"searchPlaceholder": "모드 검색...",
		"noResults": "결과를 찾을 수 없습니다"
	},
	"errorReadingFile": "파일 읽기 오류:",
	"noValidImages": "처리된 유효한 이미지가 없습니다",
	"separator": "구분자",
	"edit": "편집...",
	"forNextMode": "다음 모드용",
	"forPreviousMode": "이전 모드용",
	"error": "오류",
	"diffError": {
		"title": "편집 실패"
	},
	"troubleMessage": "Kilo Code에 문제가 발생했습니다...",
	"apiRequest": {
		"title": "API 요청",
		"failed": "API 요청 실패",
		"streaming": "API 요청...",
		"cancelled": "API 요청 취소됨",
		"streamingFailed": "API 스트리밍 실패"
	},
	"checkpoint": {
		"regular": "체크포인트",
		"initializingWarning": "체크포인트 초기화 중... 시간이 너무 오래 걸리면 <settingsLink>설정</settingsLink>에서 체크포인트를 비활성화하고 작업을 다시 시작할 수 있습니다.",
		"menu": {
			"viewDiff": "차이점 보기",
			"restore": "체크포인트 복원",
			"restoreFiles": "파일 복원",
			"restoreFilesDescription": "프로젝트 파일을 이 시점에 찍힌 스냅샷으로 복원합니다.",
			"restoreFilesAndTask": "파일 및 작업 복원",
			"confirm": "확인",
			"cancel": "취소",
			"cannotUndo": "이 작업은 취소할 수 없습니다.",
			"restoreFilesAndTaskDescription": "프로젝트 파일을 이 시점에 찍힌 스냅샷으로 복원하고 이 지점 이후의 모든 메시지를 삭제합니다."
		},
		"current": "현재"
	},
	"instructions": {
		"wantsToFetch": "Kilo Code는 현재 작업을 지원하기 위해 자세한 지침을 가져오려고 합니다"
	},
	"fileOperations": {
		"wantsToRead": "Kilo Code가 이 파일을 읽고 싶어합니다:",
		"wantsToReadOutsideWorkspace": "Kilo Code가 워크스페이스 외부의 이 파일을 읽고 싶어합니다:",
		"didRead": "Kilo Code가 이 파일을 읽었습니다:",
		"wantsToEdit": "Kilo Code가 이 파일을 편집하고 싶어합니다:",
		"wantsToEditOutsideWorkspace": "Kilo Code가 워크스페이스 외부의 이 파일을 편집하고 싶어합니다:",
		"wantsToEditProtected": "Kilo Code가 보호된 설정 파일을 편집하고 싶어합니다:",
		"wantsToCreate": "Kilo Code가 새 파일을 만들고 싶어합니다:",
		"wantsToSearchReplace": "Kilo Code가 이 파일에서 검색 및 바꾸기를 수행하고 싶어합니다:",
		"didSearchReplace": "Kilo Code가 이 파일에서 검색 및 바꾸기를 수행했습니다:",
		"wantsToInsert": "Kilo Code가 이 파일에 내용을 삽입하고 싶어합니다:",
		"wantsToInsertWithLineNumber": "Kilo Code가 이 파일의 {{lineNumber}}번 줄에 내용을 삽입하고 싶어합니다:",
		"wantsToInsertAtEnd": "Kilo Code가 이 파일의 끝에 내용을 추가하고 싶어합니다:",
		"wantsToReadAndXMore": "Kilo Code가 이 파일과 {{count}}개의 파일을 더 읽으려고 합니다:",
		"wantsToReadMultiple": "Kilo Code가 여러 파일을 읽으려고 합니다:",
		"wantsToApplyBatchChanges": "Kilo Code가 여러 파일에 변경 사항을 적용하고 싶어합니다:",
		"wantsToGenerateImage": "Kilo Code가 이미지를 생성하고 싶어합니다:",
		"wantsToGenerateImageOutsideWorkspace": "Kilo Code가 워크스페이스 외부에서 이미지를 생성하고 싶어합니다:",
		"wantsToGenerateImageProtected": "Kilo Code가 보호된 위치에서 이미지를 생성하고 싶어합니다:",
		"didGenerateImage": "Kilo Code가 이미지를 생성했습니다:"
	},
	"directoryOperations": {
		"wantsToViewTopLevel": "Kilo Code가 이 디렉토리의 최상위 파일을 보고 싶어합니다:",
		"didViewTopLevel": "Kilo Code가 이 디렉토리의 최상위 파일을 보았습니다:",
		"wantsToViewRecursive": "Kilo Code가 이 디렉토리의 모든 파일을 재귀적으로 보고 싶어합니다:",
		"didViewRecursive": "Kilo Code가 이 디렉토리의 모든 파일을 재귀적으로 보았습니다:",
		"wantsToViewDefinitions": "Kilo Code가 이 디렉토리에서 사용된 소스 코드 정의 이름을 보고 싶어합니다:",
		"didViewDefinitions": "Kilo Code가 이 디렉토리에서 사용된 소스 코드 정의 이름을 보았습니다:",
		"wantsToSearch": "Kilo Code가 이 디렉토리에서 <code>{{regex}}</code>을(를) 검색하고 싶어합니다:",
		"didSearch": "Kilo Code가 이 디렉토리에서 <code>{{regex}}</code>을(를) 검색했습니다:",
		"wantsToSearchOutsideWorkspace": "Kilo Code가 이 디렉토리(워크스페이스 외부)에서 <code>{{regex}}</code>을(를) 검색하고 싶어합니다:",
		"didSearchOutsideWorkspace": "Kilo Code가 이 디렉토리(워크스페이스 외부)에서 <code>{{regex}}</code>을(를) 검색했습니다:",
		"wantsToViewTopLevelOutsideWorkspace": "Kilo Code가 이 디렉토리(워크스페이스 외부)의 최상위 파일을 보고 싶어합니다:",
		"didViewTopLevelOutsideWorkspace": "Kilo Code가 이 디렉토리(워크스페이스 외부)의 최상위 파일을 보았습니다:",
		"wantsToViewRecursiveOutsideWorkspace": "Kilo Code가 이 디렉토리(워크스페이스 외부)의 모든 파일을 재귀적으로 보고 싶어합니다:",
		"didViewRecursiveOutsideWorkspace": "Kilo Code가 이 디렉토리(워크스페이스 외부)의 모든 파일을 재귀적으로 보았습니다:",
		"wantsToViewDefinitionsOutsideWorkspace": "Kilo Code가 이 디렉토리(워크스페이스 외부)에서 사용된 소스 코드 정의 이름을 보고 싶어합니다:",
		"didViewDefinitionsOutsideWorkspace": "Kilo Code가 이 디렉토리(워크스페이스 외부)에서 사용된 소스 코드 정의 이름을 보았습니다:"
	},
	"commandOutput": "명령 출력",
	"commandExecution": {
		"running": "실행 중",
		"pid": "PID: {{pid}}",
		"exited": "종료됨 ({{exitCode}})",
		"manageCommands": "명령 권한 관리",
		"commandManagementDescription": "명령 권한 관리: 자동 실행을 허용하려면 ✓를 클릭하고 실행을 거부하려면 ✗를 클릭하십시오. 패턴은 켜거나 끄거나 목록에서 제거할 수 있습니다. <settingsLink>모든 설정 보기</settingsLink>",
		"addToAllowed": "허용 목록에 추가",
		"removeFromAllowed": "허용 목록에서 제거",
		"addToDenied": "거부 목록에 추가",
		"removeFromDenied": "거부 목록에서 제거",
		"abortCommand": "명령 실행 중단",
		"expandOutput": "출력 확장",
		"collapseOutput": "출력 축소",
		"expandManagement": "명령 관리 섹션 확장",
		"collapseManagement": "명령 관리 섹션 축소"
	},
	"response": "응답",
	"arguments": "인수",
	"mcp": {
		"wantsToUseTool": "Kilo Code가 {{serverName}} MCP 서버에서 도구를 사용하고 싶어합니다:",
		"wantsToAccessResource": "Kilo Code가 {{serverName}} MCP 서버에서 리소스에 접근하고 싶어합니다:"
	},
	"modes": {
		"wantsToSwitch": "Kilo Code가 <code>{{mode}}</code> 모드로 전환하고 싶어합니다",
		"wantsToSwitchWithReason": "Kilo Code가 다음 이유로 <code>{{mode}}</code> 모드로 전환하고 싶어합니다: {{reason}}",
		"didSwitch": "Kilo Code가 <code>{{mode}}</code> 모드로 전환했습니다",
		"didSwitchWithReason": "Kilo Code가 다음 이유로 <code>{{mode}}</code> 모드로 전환했습니다: {{reason}}"
	},
	"subtasks": {
		"wantsToCreate": "Kilo Code <code>{{mode}}</code> 모드에서 새 하위 작업을 만들고 싶어합니다:",
		"wantsToFinish": "Kilo Code 이 하위 작업을 완료하고 싶어합니다",
		"newTaskContent": "하위 작업 지침",
		"completionContent": "하위 작업 완료",
		"resultContent": "하위 작업 결과",
		"defaultResult": "다음 작업을 계속 진행해주세요.",
		"completionInstructions": "하위 작업 완료! 결과를 검토하고 수정 사항이나 다음 단계를 제안할 수 있습니다. 모든 것이 괜찮아 보이면, 부모 작업에 결과를 반환하기 위해 확인해주세요."
	},
	"questions": {
		"hasQuestion": "Kilo Code에게 질문이 있습니다:"
	},
	"taskCompleted": "작업 완료",
	"powershell": {
		"issues": "Windows PowerShell에 문제가 있는 것 같습니다. 다음을 참조하세요"
	},
	"autoApprove": {
		"tooltip": "자동 승인 설정 관리",
		"title": "자동 승인",
		"all": "모두",
		"none": "없음",
<<<<<<< HEAD
		"description": "자동 승인을 사용하면 Kilo Code가 권한을 요청하지 않고 작업을 수행할 수 있습니다. 완전히 신뢰할 수 있는 작업에만 활성화하세요. 더 자세한 구성은 <settingsLink>설정</settingsLink>에서 사용할 수 있습니다.",
		"selectOptionsFirst": "자동 승인을 활성화하려면 아래 옵션 중 하나 이상을 선택하세요",
		"toggleAriaLabel": "자동 승인 전환",
		"disabledAriaLabel": "자동 승인 비활성화됨 - 먼저 옵션을 선택하세요"
=======
		"description": "권한을 묻지 않고 이러한 작업을 실행합니다. 완전히 신뢰하는 작업에 대해서만 활성화하십시오.",
		"selectOptionsFirst": "자동 승인을 활성화하려면 아래 옵션 중 하나 이상을 선택하십시오",
		"toggleAriaLabel": "자동 승인 토글",
		"disabledAriaLabel": "자동 승인 비활성화됨 - 먼저 옵션을 선택하십시오",
		"triggerLabel_zero": "자동 승인 없음",
		"triggerLabel_one": "1개 자동 승인됨",
		"triggerLabel_other": "{{count}}개 자동 승인됨",
		"triggerLabelAll": "욜로"
>>>>>>> 68352562
	},
	"reasoning": {
		"thinking": "생각 중",
		"seconds": "{{count}}초"
	},
	"contextCondense": {
		"title": "컨텍스트 요약됨",
		"condensing": "컨텍스트 압축 중...",
		"errorHeader": "컨텍스트 압축 실패",
		"tokens": "토큰"
	},
	"followUpSuggest": {
		"copyToInput": "입력창에 복사 (또는 Shift + 클릭)",
		"autoSelectCountdown": "{{count}}초 후 자동 선택",
		"countdownDisplay": "{{count}}초"
	},
	"announcement": {
		"title": "🎉 Roo Code {{version}} 출시",
		"description": "<bold>Roo Code Cloud</bold> 소개: IDE를 넘어 Roo의 힘을 확장",
		"feature1": "<bold>어디서나 작업 진행상황 추적 (무료):</bold> IDE에 갇히지 않고 장시간 실행 작업의 실시간 업데이트를 받아보세요",
		"feature2": "<bold>원격으로 Roo 확장기능 제어 (Pro):</bold> 채팅 기반 브라우저 인터페이스에서 작업을 시작, 중지, 상호작용하세요.",
		"learnMore": "제어권을 잡을 준비가 되셨나요? <learnMoreLink>여기서</learnMoreLink> 자세히 알아보세요.",
		"visitCloudButton": "Roo Code Cloud 방문",
		"socialLinks": "<xLink>X</xLink>, <discordLink>Discord</discordLink>, 또는 <redditLink>r/RooCode</redditLink>에서 만나요"
	},
	"browser": {
		"rooWantsToUse": "Kilo Code가 브라우저를 사용하고 싶어합니다:",
		"consoleLogs": "콘솔 로그",
		"noNewLogs": "(새 로그 없음)",
		"screenshot": "브라우저 스크린샷",
		"cursor": "커서",
		"navigation": {
			"step": "단계 {{current}} / {{total}}",
			"previous": "이전",
			"next": "다음"
		},
		"sessionStarted": "브라우저 세션 시작됨",
		"actions": {
			"title": "브라우저 작업: ",
			"launch": "{{url}}에서 브라우저 실행",
			"click": "클릭 ({{coordinate}})",
			"type": "입력 \"{{text}}\"",
			"scrollDown": "아래로 스크롤",
			"scrollUp": "위로 스크롤",
			"close": "브라우저 닫기"
		}
	},
	"codeblock": {
		"tooltips": {
			"expand": "코드 블록 확장",
			"collapse": "코드 블록 축소",
			"enable_wrap": "자동 줄바꿈 활성화",
			"disable_wrap": "자동 줄바꿈 비활성화",
			"copy_code": "코드 복사"
		}
	},
	"systemPromptWarning": "경고: 사용자 정의 시스템 프롬프트 재정의가 활성화되었습니다. 이로 인해 기능이 심각하게 손상되고 예측할 수 없는 동작이 발생할 수 있습니다.",
	"profileViolationWarning": "현재 프로필이 조직 설정과 호환되지 않습니다",
	"shellIntegration": {
		"title": "명령 실행 경고",
		"description": "명령이 VSCode 터미널 쉘 통합 없이 실행되고 있습니다. 이 경고를 숨기려면 <settingsLink>Kilo Code 설정</settingsLink>의 <strong>Terminal</strong> 섹션에서 쉘 통합을 비활성화하거나 아래 링크를 사용하여 VSCode 터미널 통합 문제를 해결하세요.",
		"troubleshooting": "쉘 통합 문서를 보려면 여기를 클릭하세요."
	},
	"ask": {
		"autoApprovedRequestLimitReached": {
			"title": "자동 승인 요청 한도 도달",
			"description": "Kilo Code가 {{count}}개의 API 요청(들)에 대한 자동 승인 한도에 도달했습니다. 카운트를 재설정하고 작업을 계속하시겠습니까?",
			"button": "재설정 후 계속"
		},
		"autoApprovedCostLimitReached": {
			"description": "Kilo Code가 자동 승인된 비용 한도인 ${{count}}에 도달했습니다. 비용을 초기화하고 작업을 계속하시겠습니까?",
			"title": "자동 승인 비용 한도에 도달함",
			"button": "재설정 후 계속하기"
		}
	},
	"codebaseSearch": {
		"wantsToSearch": "Kilo Code가 코드베이스에서 <code>{{query}}</code>을(를) 검색하고 싶어합니다:",
		"wantsToSearchWithPath": "Kilo Code가 <code>{{path}}</code>에서 <code>{{query}}</code>을(를) 검색하고 싶어합니다:",
		"didSearch_one": "1개의 결과를 찾았습니다",
		"didSearch_other": "{{count}}개의 결과를 찾았습니다",
		"resultTooltip": "유사도 점수: {{score}} (클릭하여 파일 열기)"
	},
	"read-batch": {
		"approve": {
			"title": "모두 승인"
		},
		"deny": {
			"title": "모두 거부"
		}
	},
	"indexingStatus": {
		"ready": "인덱스 준비됨",
		"indexing": "인덱싱 중 {{percentage}}%",
		"indexed": "인덱싱 완료",
		"error": "인덱스 오류",
		"status": "인덱스 상태"
	},
	"versionIndicator": {
		"ariaLabel": "버전 {{version}} - 릴리스 노트를 보려면 클릭하세요"
	},
	"rooCloudCTA": {
		"title": "Roo Code Cloud가 진화하고 있습니다!",
		"description": "클라우드에서 원격 에이전트를 실행하고, 어디서나 작업에 액세스하고, 다른 사람들과 협업하는 등 다양한 기능을 이용하세요.",
		"joinWaitlist": "최신 업데이트를 받으려면 가입하세요."
	},
	"editMessage": {
		"placeholder": "메시지 편집..."
	},
	"command": {
		"triggerDescription": "{{name}} 명령 트리거"
	},
	"slashCommands": {
		"tooltip": "슬래시 명령 관리",
		"title": "슬래시 명령",
		"description": "내장 슬래시 명령을 사용하거나 자주 사용하는 프롬프트와 워크플로우에 빠르게 액세스할 수 있는 사용자 정의 슬래시 명령을 만듭니다. <DocsLink>문서</DocsLink>",
		"builtInCommands": "내장 명령",
		"globalCommands": "전역 명령",
		"workspaceCommands": "작업 공간 명령",
		"globalCommand": "전역 명령",
		"editCommand": "명령 편집",
		"deleteCommand": "명령 삭제",
		"newGlobalCommandPlaceholder": "새 전역 명령...",
		"newWorkspaceCommandPlaceholder": "새 작업 공간 명령...",
		"deleteDialog": {
			"title": "명령 삭제",
			"description": "\"{{name}}\" 명령을 삭제하시겠습니까? 이 작업은 취소할 수 없습니다.",
			"cancel": "취소",
			"confirm": "삭제"
		}
	},
	"queuedMessages": {
		"title": "대기열 메시지:",
		"clickToEdit": "클릭하여 메시지 편집"
	},
	"slashCommand": {
		"wantsToRun": "Roo가 슬래시 명령어를 실행하려고 합니다:",
		"didRun": "Roo가 슬래시 명령어를 실행했습니다:"
	}
}<|MERGE_RESOLUTION|>--- conflicted
+++ resolved
@@ -258,12 +258,6 @@
 		"title": "자동 승인",
 		"all": "모두",
 		"none": "없음",
-<<<<<<< HEAD
-		"description": "자동 승인을 사용하면 Kilo Code가 권한을 요청하지 않고 작업을 수행할 수 있습니다. 완전히 신뢰할 수 있는 작업에만 활성화하세요. 더 자세한 구성은 <settingsLink>설정</settingsLink>에서 사용할 수 있습니다.",
-		"selectOptionsFirst": "자동 승인을 활성화하려면 아래 옵션 중 하나 이상을 선택하세요",
-		"toggleAriaLabel": "자동 승인 전환",
-		"disabledAriaLabel": "자동 승인 비활성화됨 - 먼저 옵션을 선택하세요"
-=======
 		"description": "권한을 묻지 않고 이러한 작업을 실행합니다. 완전히 신뢰하는 작업에 대해서만 활성화하십시오.",
 		"selectOptionsFirst": "자동 승인을 활성화하려면 아래 옵션 중 하나 이상을 선택하십시오",
 		"toggleAriaLabel": "자동 승인 토글",
@@ -272,7 +266,6 @@
 		"triggerLabel_one": "1개 자동 승인됨",
 		"triggerLabel_other": "{{count}}개 자동 승인됨",
 		"triggerLabelAll": "욜로"
->>>>>>> 68352562
 	},
 	"reasoning": {
 		"thinking": "생각 중",
