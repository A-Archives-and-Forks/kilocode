--- conflicted
+++ resolved
@@ -379,14 +379,9 @@
 		"ollama": {
 			"baseUrl": "URL base (opzionale)",
 			"modelId": "ID modello",
-<<<<<<< HEAD
 			"apiKey": "Chiave API",
 			"apiKeyPlaceholder": "Inserisci la tua chiave API",
 			"apiKeyInfo": "La chiave API verrà inviata come intestazione Authorization",
-=======
-			"apiKey": "Chiave API Ollama",
-			"apiKeyHelp": "Chiave API opzionale per istanze Ollama autenticate o servizi cloud. Lascia vuoto per installazioni locali.",
->>>>>>> 8cff25ab
 			"description": "Ollama ti permette di eseguire modelli localmente sul tuo computer. Per iniziare, consulta la guida rapida.",
 			"warning": "Nota: Kilo Code utilizza prompt complessi e funziona meglio con i modelli Claude. I modelli con capacità inferiori potrebbero non funzionare come previsto."
 		},
