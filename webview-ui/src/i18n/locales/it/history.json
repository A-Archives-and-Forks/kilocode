--- conflicted
+++ resolved
@@ -29,10 +29,8 @@
 	"deleteTaskFavoritedWarning": "Questa attività è stata segnata come preferita. Sei sicuro di voler eliminarla?",
 	"deleteTasksFavoritedWarning": "{{count}} delle attività selezionate sono state segnate come preferite. Sei sicuro di voler eliminarle?",
 	"deleteItems": "Elimina {{count}} elementi",
-<<<<<<< HEAD
 	"showAllWorkspaces": "Mostra attività da tutti gli spazi di lavoro",
-	"showFavoritesOnly": "Mostra solo preferiti"
-=======
+	"showFavoritesOnly": "Mostra solo preferiti",
 	"workspace": {
 		"prefix": "Spazio di lavoro:",
 		"current": "Attuale",
@@ -46,5 +44,4 @@
 		"mostTokens": "Più token",
 		"mostRelevant": "Più rilevanti"
 	}
->>>>>>> 6ca706b0
 }