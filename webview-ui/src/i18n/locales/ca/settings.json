--- conflicted
+++ resolved
@@ -696,19 +696,15 @@
 		},
 		"MULTI_FILE_APPLY_DIFF": {
 			"name": "Habilita edicions de fitxers concurrents",
-<<<<<<< HEAD
 			"description": "Quan està activat, Kilo Code pot editar múltiples fitxers en una sola petició. Quan està desactivat, Kilo Code ha d'editar fitxers d'un en un. Desactivar això pot ajudar quan es treballa amb models menys capaços o quan vols més control sobre les modificacions de fitxers."
 		},
 		"INLINE_ASSIST": {
 			"name": "Assistència en línia",
 			"description": "Activa les funcions d'assistència en línia per obtenir suggeriments i millores de codi ràpides directament al teu editor. Inclou la Tasca ràpida en línia (Cmd+I) per a canvis específics i la Tasca automàtica en línia per a millores contextuals."
-=======
-			"description": "Quan està activat, Roo pot editar múltiples fitxers en una sola petició. Quan està desactivat, Roo ha d'editar fitxers d'un en un. Desactivar això pot ajudar quan es treballa amb models menys capaços o quan vols més control sobre les modificacions de fitxers."
 		},
 		"PREVENT_FOCUS_DISRUPTION": {
 			"name": "Edició en segon pla",
-			"description": "Quan s'activa, evita la interrupció del focus de l'editor. Les edicions de fitxers es produeixen en segon pla sense obrir la vista diff o robar el focus. Pots continuar treballant sense interrupcions mentre Roo fa canvis. Els fitxers poden obrir-se sense focus per capturar diagnòstics o romandre completament tancats."
->>>>>>> 1695c83c
+			"description": "Quan s'activa, evita la interrupció del focus de l'editor. Les edicions de fitxers es produeixen en segon pla sense obrir la vista diff o robar el focus. Pots continuar treballant sense interrupcions mentre Kilo Code fa canvis. Els fitxers poden obrir-se sense focus per capturar diagnòstics o romandre completament tancats."
 		}
 	},
 	"promptCaching": {
