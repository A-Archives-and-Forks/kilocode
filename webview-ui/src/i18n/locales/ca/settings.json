--- conflicted
+++ resolved
@@ -379,14 +379,9 @@
 		"ollama": {
 			"baseUrl": "URL base (opcional)",
 			"modelId": "ID del model",
-<<<<<<< HEAD
 			"apiKey": "Clau API",
 			"apiKeyPlaceholder": "Introduïu la vostra clau API",
 			"apiKeyInfo": "La clau API s'enviarà com a capçalera d'autorització",
-=======
-			"apiKey": "Clau API d'Ollama",
-			"apiKeyHelp": "Clau API opcional per a instàncies d'Ollama autenticades o serveis al núvol. Deixa-ho buit per a instal·lacions locals.",
->>>>>>> 8cff25ab
 			"description": "Ollama permet executar models localment al vostre ordinador. Per a instruccions sobre com començar, consulteu la Guia d'inici ràpid.",
 			"warning": "Nota: Kilo Code utilitza prompts complexos i funciona millor amb models Claude. Els models menys capaços poden no funcionar com s'espera."
 		},
