{
	"greeting": "¡Hola, soy Kilo Code!",
	"notice": "Para comenzar, esta extensión necesita un proveedor de API.",
<<<<<<< HEAD
	"start": "¡Vamos!"
=======
	"start": "¡Vamos!",
	"chooseProvider": "Elige un proveedor de API para comenzar:",
	"routers": {
		"requesty": {
			"description": "Tu router LLM optimizado",
			"incentive": "$1 de crédito gratis"
		},
		"openrouter": {
			"description": "Una interfaz unificada para LLMs"
		}
	},
	"startRouter": "Configuración rápida a través de un router",
	"startCustom": "Usa tu propia clave API",
	"telemetry": {
		"title": "Ayuda a mejorar Roo Code",
		"anonymousTelemetry": "Envía datos de uso y errores anónimos para ayudarnos a corregir errores y mejorar la extensión. Nunca se envía código, texto o información personal.",
		"changeSettings": "Siempre puedes cambiar esto en la parte inferior de la <settingsLink>configuración</settingsLink>",
		"settings": "configuración",
		"allow": "Permitir",
		"deny": "Denegar"
	},
	"or": "o"
>>>>>>> d07af736
}<|MERGE_RESOLUTION|>--- conflicted
+++ resolved
@@ -1,9 +1,6 @@
 {
 	"greeting": "¡Hola, soy Kilo Code!",
 	"notice": "Para comenzar, esta extensión necesita un proveedor de API.",
-<<<<<<< HEAD
-	"start": "¡Vamos!"
-=======
 	"start": "¡Vamos!",
 	"chooseProvider": "Elige un proveedor de API para comenzar:",
 	"routers": {
@@ -17,14 +14,5 @@
 	},
 	"startRouter": "Configuración rápida a través de un router",
 	"startCustom": "Usa tu propia clave API",
-	"telemetry": {
-		"title": "Ayuda a mejorar Roo Code",
-		"anonymousTelemetry": "Envía datos de uso y errores anónimos para ayudarnos a corregir errores y mejorar la extensión. Nunca se envía código, texto o información personal.",
-		"changeSettings": "Siempre puedes cambiar esto en la parte inferior de la <settingsLink>configuración</settingsLink>",
-		"settings": "configuración",
-		"allow": "Permitir",
-		"deny": "Denegar"
-	},
 	"or": "o"
->>>>>>> d07af736
 }