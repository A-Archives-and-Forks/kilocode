--- conflicted
+++ resolved
@@ -82,15 +82,11 @@
 			"delayLabel": "Delay after writes to allow diagnostics to detect potential problems",
 			"outsideWorkspace": {
 				"label": "Include files outside workspace",
-<<<<<<< HEAD
 				"description": "Allow Kilo Code to create and edit files outside the current workspace without requiring approval."
-=======
-				"description": "Allow Roo to create and edit files outside the current workspace without requiring approval."
 			},
 			"protected": {
 				"label": "Include protected files",
-				"description": "Allow Roo to create and edit protected files (like .rooignore and .roo/ configuration files) without requiring approval."
->>>>>>> 23bbad04
+				"description": "Allow Kilo Code to create and edit protected files (like .kilocodeignore and .kilocode/ configuration files) without requiring approval."
 			}
 		},
 		"browser": {
@@ -519,7 +515,7 @@
 		},
 		"MULTI_FILE_APPLY_DIFF": {
 			"name": "Enable concurrent file edits",
-			"description": "When enabled, Roo can edit multiple files in a single request. When disabled, Roo must edit files one at a time. Disabling this can help when working with less capable models or when you want more control over file modifications."
+			"description": "When enabled, Kilo Code can edit multiple files in a single request. When disabled, Kilo Code must edit files one at a time. Disabling this can help when working with less capable models or when you want more control over file modifications."
 		}
 	},
 	"promptCaching": {
