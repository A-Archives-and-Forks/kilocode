{
	"common": {
		"save": "Enregistrer",
		"done": "Terminé",
		"cancel": "Annuler",
		"reset": "Réinitialiser",
		"select": "Sélectionner",
		"add": "Ajouter un en-tête",
		"remove": "Supprimer"
	},
	"header": {
		"title": "Paramètres",
		"saveButtonTooltip": "Enregistrer les modifications",
		"nothingChangedTooltip": "Rien n'a changé",
		"doneButtonTooltip": "Ignorer les modifications non enregistrées et fermer le panneau des paramètres"
	},
	"unsavedChangesDialog": {
		"title": "Modifications non enregistrées",
		"description": "Voulez-vous ignorer les modifications et continuer ?",
		"cancelButton": "Annuler",
		"discardButton": "Ignorer les modifications"
	},
	"sections": {
		"providers": "Fournisseurs",
		"autoApprove": "Auto-approbation",
		"browser": "Accès ordinateur",
		"checkpoints": "Points de contrôle",
		"notifications": "Notifications",
		"contextManagement": "Contexte",
		"terminal": "Terminal",
		"prompts": "Invites",
		"experimental": "Expérimental",
		"language": "Langue",
		"about": "À propos de Kilo Code",
		"display": "Afficher"
	},
	"prompts": {
		"description": "Configurez les invites de support utilisées pour les actions rapides comme l'amélioration des invites, l'explication du code et la résolution des problèmes. Ces invites aident Kilo Code à fournir une meilleure assistance pour les tâches de développement courantes."
	},
	"codeIndex": {
		"title": "Indexation de la base de code",
		"description": "Configurez les paramètres d'indexation de la base de code pour activer la recherche sémantique dans votre projet. <0>En savoir plus</0>",
		"statusTitle": "Statut",
		"enableLabel": "Activer l'indexation de la base de code",
<<<<<<< HEAD
		"enableDescription": "<0>L'indexation de la base de code</0> est une fonctionnalité expérimentale qui crée un index de recherche sémantique de votre projet en utilisant des embeddings IA. Cela permet à Kilo Code de mieux comprendre et naviguer dans de grandes bases de code en trouvant du code pertinent basé sur le sens plutôt que seulement sur des mots-clés.",
=======
		"enableDescription": "<0>L'indexation de la base de code</0> est une fonctionnalité expérimentale qui crée un index de recherche sémantique de votre projet en utilisant des embeddings IA. Cela permet à Roo Code de mieux comprendre et naviguer dans de grandes bases de code en trouvant du code pertinent basé sur le sens plutôt que seulement sur des mots-clés.",
		"settingsTitle": "Paramètres d'indexation",
		"disabledMessage": "L'indexation de la base de code est actuellement désactivée. Activez-la dans les paramètres globaux pour configurer les options d'indexation.",
>>>>>>> 39ab0067
		"providerLabel": "Fournisseur d'embeddings",
		"embedderProviderLabel": "Fournisseur d'embedder",
		"selectProviderPlaceholder": "Sélectionner un fournisseur",
		"openaiProvider": "OpenAI",
		"ollamaProvider": "Ollama",
		"geminiProvider": "Gemini",
		"geminiApiKeyLabel": "Clé API :",
		"geminiApiKeyPlaceholder": "Entrez votre clé API Gemini",
		"openaiCompatibleProvider": "Compatible OpenAI",
		"openAiKeyLabel": "Clé API OpenAI",
		"openAiKeyPlaceholder": "Entrez votre clé API OpenAI",
		"openAiCompatibleBaseUrlLabel": "URL de base",
		"openAiCompatibleApiKeyLabel": "Clé API",
		"openAiCompatibleApiKeyPlaceholder": "Entrez votre clé API",
		"openAiCompatibleModelDimensionLabel": "Dimension d'Embedding :",
		"modelDimensionLabel": "Dimension du modèle",
		"openAiCompatibleModelDimensionPlaceholder": "ex., 1536",
		"openAiCompatibleModelDimensionDescription": "La dimension d'embedding (taille de sortie) pour votre modèle. Consultez la documentation de votre fournisseur pour cette valeur. Valeurs courantes : 384, 768, 1536, 3072.",
		"modelLabel": "Modèle",
		"modelPlaceholder": "Entrez le nom du modèle",
		"selectModel": "Sélectionner un modèle",
		"selectModelPlaceholder": "Sélectionner un modèle",
		"ollamaUrlLabel": "URL Ollama :",
		"ollamaBaseUrlLabel": "URL de base Ollama",
		"qdrantUrlLabel": "URL Qdrant",
		"qdrantKeyLabel": "Clé Qdrant :",
		"qdrantApiKeyLabel": "Clé API Qdrant",
		"qdrantApiKeyPlaceholder": "Entrez votre clé API Qdrant (optionnel)",
		"setupConfigLabel": "Configuration",
		"startIndexingButton": "Démarrer",
		"clearIndexDataButton": "Effacer l'index",
		"unsavedSettingsMessage": "Merci d'enregistrer tes paramètres avant de démarrer le processus d'indexation.",
		"clearDataDialog": {
			"title": "Êtes-vous sûr ?",
			"description": "Cette action ne peut pas être annulée. Cela supprimera définitivement les données d'index de votre base de code.",
			"cancelButton": "Annuler",
			"confirmButton": "Effacer les données"
		},
		"ollamaUrlPlaceholder": "http://localhost:11434",
		"openAiCompatibleBaseUrlPlaceholder": "https://api.example.com",
		"modelDimensionPlaceholder": "1536",
		"qdrantUrlPlaceholder": "http://localhost:6333",
		"saveError": "Échec de la sauvegarde des paramètres",
		"modelDimensions": "({{dimension}} dimensions)",
		"saveSuccess": "Paramètres sauvegardés avec succès",
		"saving": "Sauvegarde...",
		"saveSettings": "Sauvegarder",
		"indexingStatuses": {
			"standby": "En attente",
			"indexing": "Indexation",
			"indexed": "Indexé",
			"error": "Erreur"
		},
		"close": "Fermer",
		"validation": {
			"invalidQdrantUrl": "URL Qdrant invalide",
			"invalidOllamaUrl": "URL Ollama invalide",
			"invalidBaseUrl": "URL de base invalide",
			"qdrantUrlRequired": "L'URL Qdrant est requise",
			"openaiApiKeyRequired": "La clé API OpenAI est requise",
			"modelSelectionRequired": "La sélection du modèle est requise",
			"apiKeyRequired": "La clé API est requise",
			"modelIdRequired": "L'ID du modèle est requis",
			"modelDimensionRequired": "La dimension du modèle est requise",
			"geminiApiKeyRequired": "La clé API Gemini est requise",
			"ollamaBaseUrlRequired": "L'URL de base Ollama est requise",
			"baseUrlRequired": "L'URL de base est requise",
			"modelDimensionMinValue": "La dimension du modèle doit être supérieure à 0"
		},
		"advancedConfigLabel": "Configuration avancée",
		"searchMinScoreLabel": "Seuil de score de recherche",
		"searchMinScoreDescription": "Score de similarité minimum (0.0-1.0) requis pour les résultats de recherche. Des valeurs plus faibles renvoient plus de résultats mais peuvent être moins pertinents. Des valeurs plus élevées renvoient moins de résultats mais plus pertinents.",
		"searchMinScoreResetTooltip": "Réinitialiser à la valeur par défaut (0.4)",
		"searchMaxResultsLabel": "Résultats de recherche maximum",
		"searchMaxResultsDescription": "Nombre maximum de résultats de recherche à retourner lors de l'interrogation de l'index de code. Des valeurs plus élevées fournissent plus de contexte mais peuvent inclure des résultats moins pertinents.",
		"resetToDefault": "Réinitialiser par défaut"
	},
	"autoApprove": {
		"description": "Permettre à Kilo Code d'effectuer automatiquement des opérations sans requérir d'approbation. Activez ces paramètres uniquement si vous faites entièrement confiance à l'IA et que vous comprenez les risques de sécurité associés.",
		"readOnly": {
			"label": "Lecture",
			"description": "Lorsque cette option est activée, Kilo Code affichera automatiquement le contenu des répertoires et lira les fichiers sans que vous ayez à cliquer sur le bouton Approuver.",
			"outsideWorkspace": {
				"label": "Inclure les fichiers en dehors de l'espace de travail",
				"description": "Permettre à Kilo Code de lire des fichiers en dehors de l'espace de travail actuel sans nécessiter d'approbation."
			}
		},
		"write": {
			"label": "Écriture",
			"description": "Créer et modifier automatiquement des fichiers sans nécessiter d'approbation",
			"delayLabel": "Délai après les écritures pour permettre aux diagnostics de détecter les problèmes potentiels",
			"outsideWorkspace": {
				"label": "Inclure les fichiers en dehors de l'espace de travail",
				"description": "Permettre à Kilo Code de créer et modifier des fichiers en dehors de l'espace de travail actuel sans nécessiter d'approbation."
			},
			"protected": {
				"label": "Inclure les fichiers protégés",
				"description": "Permettre à Kilo Code de créer et modifier des fichiers protégés (comme .kilocodeignore et les fichiers de configuration .kilocode/) sans nécessiter d'approbation."
			}
		},
		"browser": {
			"label": "Navigateur",
			"description": "Effectuer automatiquement des actions du navigateur sans nécessiter d'approbation. Remarque : S'applique uniquement lorsque le modèle prend en charge l'utilisation de l'ordinateur"
		},
		"retry": {
			"label": "Réessayer",
			"description": "Réessayer automatiquement les requêtes API échouées lorsque le serveur renvoie une réponse d'erreur",
			"delayLabel": "Délai avant de réessayer la requête"
		},
		"mcp": {
			"label": "MCP",
			"description": "Activer l'approbation automatique des outils MCP individuels dans la vue des serveurs MCP (nécessite à la fois ce paramètre et la case à cocher \"Toujours autoriser\" de l'outil)"
		},
		"modeSwitch": {
			"label": "Mode",
			"description": "Basculer automatiquement entre différents modes sans nécessiter d'approbation"
		},
		"subtasks": {
			"label": "Sous-tâches",
			"description": "Permettre la création et l'achèvement des sous-tâches sans nécessiter d'approbation"
		},
		"followupQuestions": {
			"label": "Question",
			"description": "Sélectionner automatiquement la première réponse suggérée pour les questions de suivi après le délai configuré",
			"timeoutLabel": "Temps d'attente avant la sélection automatique de la première réponse"
		},
		"execute": {
			"label": "Exécuter",
			"description": "Exécuter automatiquement les commandes de terminal autorisées sans nécessiter d'approbation",
			"allowedCommands": "Commandes auto-exécutables autorisées",
			"allowedCommandsDescription": "Préfixes de commandes qui peuvent être auto-exécutés lorsque \"Toujours approuver les opérations d'exécution\" est activé. Ajoutez * pour autoriser toutes les commandes (à utiliser avec précaution).",
			"commandPlaceholder": "Entrez le préfixe de commande (ex. 'git ')",
			"addButton": "Ajouter"
		},
<<<<<<< HEAD
		"showMenu": {
			"label": "Afficher le menu d'approbation automatique dans la vue de chat",
			"description": "Lorsque cette option est activée, le menu d'approbation automatique sera affiché en bas de la vue de chat, permettant un accès rapide aux paramètres d'approbation automatique"
=======
		"updateTodoList": {
			"label": "Todo",
			"description": "La liste de tâches est mise à jour automatiquement sans approbation"
>>>>>>> 39ab0067
		},
		"apiRequestLimit": {
			"title": "Requêtes maximales",
			"description": "Effectuer automatiquement ce nombre de requêtes API avant de demander l'approbation pour continuer la tâche.",
			"unlimited": "Illimité"
		}
	},
	"providers": {
		"providerDocumentation": "Documentation {{provider}}",
		"configProfile": "Profil de configuration",
		"description": "Enregistrez différentes configurations d'API pour basculer rapidement entre les fournisseurs et les paramètres.",
		"apiProvider": "Fournisseur d'API",
		"model": "Modèle",
		"nameEmpty": "Le nom ne peut pas être vide",
		"nameExists": "Un profil avec ce nom existe déjà",
		"deleteProfile": "Supprimer le profil",
		"invalidArnFormat": "Format ARN invalide. Veuillez vérifier les exemples ci-dessus.",
		"enterNewName": "Entrez un nouveau nom",
		"addProfile": "Ajouter un profil",
		"renameProfile": "Renommer le profil",
		"newProfile": "Nouveau profil de configuration",
		"enterProfileName": "Entrez le nom du profil",
		"createProfile": "Créer un profil",
		"cannotDeleteOnlyProfile": "Impossible de supprimer le seul profil",
		"searchPlaceholder": "Rechercher des profils",
		"searchProviderPlaceholder": "Rechercher des fournisseurs",
		"noProviderMatchFound": "Aucun fournisseur trouvé",
		"noMatchFound": "Aucun profil correspondant trouvé",
		"vscodeLmDescription": "L'API du modèle de langage VS Code vous permet d'exécuter des modèles fournis par d'autres extensions VS Code (y compris, mais sans s'y limiter, GitHub Copilot). Le moyen le plus simple de commencer est d'installer les extensions Copilot et Copilot Chat depuis le VS Code Marketplace.",
		"awsCustomArnUse": "Entrez un ARN Amazon Bedrock valide pour le modèle que vous souhaitez utiliser. Exemples de format :",
		"awsCustomArnDesc": "Assurez-vous que la région dans l'ARN correspond à la région AWS sélectionnée ci-dessus.",
		"openRouterApiKey": "Clé API OpenRouter",
		"getOpenRouterApiKey": "Obtenir la clé API OpenRouter",
		"apiKeyStorageNotice": "Les clés API sont stockées en toute sécurité dans le stockage sécurisé de VSCode",
		"glamaApiKey": "Clé API Glama",
		"getGlamaApiKey": "Obtenir la clé API Glama",
		"useCustomBaseUrl": "Utiliser une URL de base personnalisée",
		"useReasoning": "Activer le raisonnement",
		"useHostHeader": "Utiliser un en-tête Host personnalisé",
		"useLegacyFormat": "Utiliser le format API OpenAI hérité",
		"customHeaders": "En-têtes personnalisés",
		"headerName": "Nom de l'en-tête",
		"headerValue": "Valeur de l'en-tête",
		"noCustomHeaders": "Aucun en-tête personnalisé défini. Cliquez sur le bouton + pour en ajouter un.",
		"requestyApiKey": "Clé API Requesty",
		"refreshModels": {
			"label": "Actualiser les modèles",
			"hint": "Veuillez rouvrir les paramètres pour voir les modèles les plus récents.",
			"loading": "Actualisation de la liste des modèles...",
			"success": "Liste des modèles actualisée avec succès !",
			"error": "Échec de l'actualisation de la liste des modèles. Veuillez réessayer."
		},
		"getRequestyApiKey": "Obtenir la clé API Requesty",
		"openRouterTransformsText": "Compresser les prompts et chaînes de messages à la taille du contexte (<a>Transformations OpenRouter</a>)",
		"anthropicApiKey": "Clé API Anthropic",
		"getAnthropicApiKey": "Obtenir la clé API Anthropic",
		"anthropicUseAuthToken": "Passer la clé API Anthropic comme en-tête d'autorisation au lieu de X-Api-Key",
		"chutesApiKey": "Clé API Chutes",
		"getChutesApiKey": "Obtenir la clé API Chutes",
		"deepSeekApiKey": "Clé API DeepSeek",
		"getDeepSeekApiKey": "Obtenir la clé API DeepSeek",
		"geminiApiKey": "Clé API Gemini",
		"getGroqApiKey": "Obtenir la clé API Groq",
		"groqApiKey": "Clé API Groq",
		"getGeminiApiKey": "Obtenir la clé API Gemini",
		"openAiApiKey": "Clé API OpenAI",
		"apiKey": "Clé API",
		"openAiBaseUrl": "URL de base",
		"getOpenAiApiKey": "Obtenir la clé API OpenAI",
		"mistralApiKey": "Clé API Mistral",
		"getMistralApiKey": "Obtenir la clé API Mistral / Codestral",
		"codestralBaseUrl": "URL de base Codestral (Optionnel)",
		"codestralBaseUrlDesc": "Définir une URL alternative pour le modèle Codestral.",
		"xaiApiKey": "Clé API xAI",
		"getXaiApiKey": "Obtenir la clé API xAI",
		"litellmApiKey": "Clé API LiteLLM",
		"litellmBaseUrl": "URL de base LiteLLM",
		"awsCredentials": "Identifiants AWS",
		"awsProfile": "Profil AWS",
		"awsProfileName": "Nom du profil AWS",
		"awsAccessKey": "Clé d'accès AWS",
		"awsSecretKey": "Clé secrète AWS",
		"awsSessionToken": "Jeton de session AWS",
		"awsRegion": "Région AWS",
		"awsCrossRegion": "Utiliser l'inférence inter-régions",
		"awsBedrockVpc": {
			"useCustomVpcEndpoint": "Utiliser un point de terminaison VPC personnalisé",
			"vpcEndpointUrlPlaceholder": "Entrer l'URL du point de terminaison VPC (optionnel)",
			"examples": "Exemples :"
		},
		"enablePromptCaching": "Activer la mise en cache des prompts",
		"enablePromptCachingTitle": "Activer la mise en cache des prompts pour améliorer les performances et réduire les coûts pour les modèles pris en charge.",
		"cacheUsageNote": "Remarque : Si vous ne voyez pas l'utilisation du cache, essayez de sélectionner un modèle différent puis de sélectionner à nouveau votre modèle souhaité.",
		"vscodeLmModel": "Modèle de langage",
		"vscodeLmWarning": "Remarque : Il s'agit d'une intégration très expérimentale et le support des fournisseurs variera. Si vous recevez une erreur concernant un modèle non pris en charge, c'est un problème du côté du fournisseur.",
		"googleCloudSetup": {
			"title": "Pour utiliser Google Cloud Vertex AI, vous devez :",
			"step1": "1. Créer un compte Google Cloud, activer l'API Vertex AI et activer les modèles Claude souhaités.",
			"step2": "2. Installer Google Cloud CLI et configurer les identifiants par défaut de l'application.",
			"step3": "3. Ou créer un compte de service avec des identifiants."
		},
		"googleCloudCredentials": "Identifiants Google Cloud",
		"googleCloudKeyFile": "Chemin du fichier de clé Google Cloud",
		"googleCloudProjectId": "ID du projet Google Cloud",
		"googleCloudRegion": "Région Google Cloud",
		"lmStudio": {
			"baseUrl": "URL de base (optionnel)",
			"modelId": "ID du modèle",
			"speculativeDecoding": "Activer le décodage spéculatif",
			"draftModelId": "ID du modèle brouillon",
			"draftModelDesc": "Le modèle brouillon doit être de la même famille de modèles pour que le décodage spéculatif fonctionne correctement.",
			"selectDraftModel": "Sélectionner le modèle brouillon",
			"noModelsFound": "Aucun modèle brouillon trouvé. Veuillez vous assurer que LM Studio est en cours d'exécution avec le mode serveur activé.",
			"description": "LM Studio vous permet d'exécuter des modèles localement sur votre ordinateur. Pour obtenir des instructions sur la mise en route, consultez leur <a>guide de démarrage rapide</a>. Vous devrez également démarrer la fonction <b>serveur local</b> de LM Studio pour l'utiliser avec cette extension. <span>Remarque :</span> Kilo Code utilise des prompts complexes et fonctionne mieux avec les modèles Claude. Les modèles moins performants peuvent ne pas fonctionner comme prévu."
		},
		"ollama": {
			"baseUrl": "URL de base (optionnel)",
			"modelId": "ID du modèle",
			"description": "Ollama vous permet d'exécuter des modèles localement sur votre ordinateur. Pour obtenir des instructions sur la mise en route, consultez le guide de démarrage rapide.",
			"warning": "Remarque : Kilo Code utilise des prompts complexes et fonctionne mieux avec les modèles Claude. Les modèles moins performants peuvent ne pas fonctionner comme prévu."
		},
		"unboundApiKey": "Clé API Unbound",
		"getUnboundApiKey": "Obtenir la clé API Unbound",
		"unboundRefreshModelsSuccess": "Liste des modèles mise à jour ! Vous pouvez maintenant sélectionner parmi les derniers modèles.",
		"unboundInvalidApiKey": "Clé API invalide. Veuillez vérifier votre clé API et réessayer.",
		"humanRelay": {
			"description": "Aucune clé API n'est requise, mais l'utilisateur doit aider à copier et coller les informations dans le chat web de l'IA.",
			"instructions": "Pendant l'utilisation, une boîte de dialogue apparaîtra et le message actuel sera automatiquement copié dans le presse-papiers. Vous devez le coller dans les versions web de l'IA (comme ChatGPT ou Claude), puis copier la réponse de l'IA dans la boîte de dialogue et cliquer sur le bouton de confirmation."
		},
		"openRouter": {
			"providerRouting": {
				"title": "Routage des fournisseurs OpenRouter",
				"description": "OpenRouter dirige les requêtes vers les meilleurs fournisseurs disponibles pour votre modèle. Par défaut, les requêtes sont équilibrées entre les principaux fournisseurs pour maximiser la disponibilité. Cependant, vous pouvez choisir un fournisseur spécifique à utiliser pour ce modèle.",
				"learnMore": "En savoir plus sur le routage des fournisseurs"
			}
		},
		"cerebras": {
			"apiKey": "Clé API Cerebras",
			"getApiKey": "Obtenir la clé API Cerebras"
		},
		"customModel": {
			"capabilities": "Configurez les capacités et les prix pour votre modèle personnalisé compatible OpenAI. Soyez prudent lors de la spécification des capacités du modèle, car elles peuvent affecter le fonctionnement de Kilo Code.",
			"maxTokens": {
				"label": "Tokens de sortie maximum",
				"description": "Nombre maximum de tokens que le modèle peut générer dans une réponse. (Spécifiez -1 pour permettre au serveur de définir les tokens maximum.)"
			},
			"contextWindow": {
				"label": "Taille de la fenêtre de contexte",
				"description": "Total des tokens (entrée + sortie) que le modèle peut traiter."
			},
			"imageSupport": {
				"label": "Support des images",
				"description": "Ce modèle est-il capable de traiter et de comprendre les images ?"
			},
			"computerUse": {
				"label": "Utilisation de l'ordinateur",
				"description": "Ce modèle est-il capable d'interagir avec un navigateur ? (ex. Claude 3.7 Sonnet)"
			},
			"promptCache": {
				"label": "Mise en cache des prompts",
				"description": "Ce modèle est-il capable de mettre en cache les prompts ?"
			},
			"pricing": {
				"input": {
					"label": "Prix d'entrée",
					"description": "Coût par million de tokens dans l'entrée/prompt. Cela affecte le coût d'envoi du contexte et des instructions au modèle."
				},
				"output": {
					"label": "Prix de sortie",
					"description": "Coût par million de tokens dans la réponse du modèle. Cela affecte le coût du contenu généré et des complétions."
				},
				"cacheReads": {
					"label": "Prix des lectures de cache",
					"description": "Coût par million de tokens pour la lecture depuis le cache. C'est le prix facturé lors de la récupération d'une réponse mise en cache."
				},
				"cacheWrites": {
					"label": "Prix des écritures de cache",
					"description": "Coût par million de tokens pour l'écriture dans le cache. C'est le prix facturé lors de la première mise en cache d'un prompt."
				}
			},
			"resetDefaults": "Réinitialiser les valeurs par défaut"
		},
		"rateLimitSeconds": {
			"label": "Limite de débit",
			"description": "Temps minimum entre les requêtes API."
		},
		"reasoningEffort": {
			"label": "Effort de raisonnement du modèle",
			"high": "Élevé",
			"medium": "Moyen",
			"low": "Faible"
		},
		"setReasoningLevel": "Activer l'effort de raisonnement",
		"claudeCode": {
			"pathLabel": "Chemin du code Claude",
			"description": "Chemin facultatif vers votre CLI Claude Code. La valeur par défaut est 'claude' si non défini.",
			"placeholder": "Défaut : claude"
		},
		"geminiCli": {
			"description": "Ce fournisseur utilise l'authentification OAuth de l'outil Gemini CLI et ne nécessite pas de clés API.",
			"oauthPath": "Chemin des Identifiants OAuth (optionnel)",
			"oauthPathDescription": "Chemin vers le fichier d'identifiants OAuth. Laissez vide pour utiliser l'emplacement par défaut (~/.gemini/oauth_creds.json).",
			"instructions": "Si vous ne vous êtes pas encore authentifié, veuillez exécuter",
			"instructionsContinued": "dans votre terminal d'abord.",
			"setupLink": "Instructions de Configuration Gemini CLI",
			"requirementsTitle": "Exigences Importantes",
			"requirement1": "D'abord, vous devez installer l'outil Gemini CLI",
			"requirement2": "Ensuite, exécutez gemini dans votre terminal et assurez-vous de vous connecter avec Google",
			"requirement3": "Fonctionne uniquement avec les comptes Google personnels (pas les comptes Google Workspace)",
			"requirement4": "N'utilise pas de clés API - l'authentification est gérée via OAuth",
			"requirement5": "Nécessite que l'outil Gemini CLI soit installé et authentifié d'abord",
			"freeAccess": "Accès gratuit via l'authentification OAuth"
		}
	},
	"browser": {
		"enable": {
			"label": "Activer l'outil de navigateur",
			"description": "Lorsque cette option est activée, Kilo Code peut utiliser un navigateur pour interagir avec des sites web lors de l'utilisation de modèles qui prennent en charge l'utilisation de l'ordinateur. <0>En savoir plus</0>"
		},
		"viewport": {
			"label": "Taille de la fenêtre d'affichage",
			"description": "Sélectionnez la taille de la fenêtre d'affichage pour les interactions du navigateur. Cela affecte la façon dont les sites web sont affichés et dont on interagit avec eux.",
			"options": {
				"largeDesktop": "Grand bureau (1280x800)",
				"smallDesktop": "Petit bureau (900x600)",
				"tablet": "Tablette (768x1024)",
				"mobile": "Mobile (360x640)"
			}
		},
		"screenshotQuality": {
			"label": "Qualité des captures d'écran",
			"description": "Ajustez la qualité WebP des captures d'écran du navigateur. Des valeurs plus élevées fournissent des captures plus claires mais augmentent l'utilisation de token."
		},
		"remote": {
			"label": "Utiliser une connexion de navigateur distant",
			"description": "Se connecter à un navigateur Chrome exécuté avec le débogage à distance activé (--remote-debugging-port=9222).",
			"urlPlaceholder": "URL personnalisée (ex. http://localhost:9222)",
			"testButton": "Tester la connexion",
			"testingButton": "Test en cours...",
			"instructions": "Entrez l'adresse hôte du protocole DevTools ou laissez vide pour découvrir automatiquement les instances Chrome locales. Le bouton Tester la connexion essaiera l'URL personnalisée si fournie, ou découvrira automatiquement si le champ est vide."
		}
	},
	"checkpoints": {
		"enable": {
			"label": "Activer les points de contrôle automatiques",
			"description": "Lorsque cette option est activée, Kilo Code créera automatiquement des points de contrôle pendant l'exécution des tâches, facilitant la révision des modifications ou le retour à des états antérieurs. <0>En savoir plus</0>"
		}
	},
	"notifications": {
		"sound": {
			"label": "Activer les effets sonores",
			"description": "Lorsque cette option est activée, Kilo Code jouera des effets sonores pour les notifications et les événements.",
			"volumeLabel": "Volume"
		},
		"tts": {
			"label": "Activer la synthèse vocale",
			"description": "Lorsque cette option est activée, Kilo Code lira ses réponses à haute voix en utilisant la synthèse vocale.",
			"speedLabel": "Vitesse"
		}
	},
	"contextManagement": {
		"description": "Contrôlez quelles informations sont incluses dans la fenêtre de contexte de l'IA, affectant l'utilisation de token et la qualité des réponses",
		"autoCondenseContextPercent": {
			"label": "Seuil de déclenchement de la condensation intelligente du contexte",
			"description": "Lorsque la fenêtre de contexte atteint ce seuil, Kilo Code la condensera automatiquement."
		},
		"condensingApiConfiguration": {
			"label": "Configuration API pour la condensation du contexte",
			"description": "Sélectionnez quelle configuration API utiliser pour les opérations de condensation du contexte. Laissez non sélectionné pour utiliser la configuration active actuelle.",
			"useCurrentConfig": "Par défaut"
		},
		"customCondensingPrompt": {
			"label": "Prompt personnalisé de condensation du contexte",
			"description": "Personnalisez le prompt système utilisé pour la condensation du contexte. Laissez vide pour utiliser le prompt par défaut.",
			"placeholder": "Entrez votre prompt de condensation personnalisé ici...\n\nVous pouvez utiliser la même structure que le prompt par défaut :\n- Conversation précédente\n- Travail en cours\n- Concepts techniques clés\n- Fichiers et code pertinents\n- Résolution de problèmes\n- Tâches en attente et prochaines étapes",
			"reset": "Réinitialiser par défaut",
			"hint": "Vide = utiliser le prompt par défaut"
		},
		"autoCondenseContext": {
			"name": "Déclencher automatiquement la condensation intelligente du contexte",
			"description": "Lorsque cette option est activée, Kilo Code condensera automatiquement le contexte lorsque le seuil est atteint. Lorsqu'elle est désactivée, vous pouvez toujours déclencher manuellement la condensation du contexte."
		},
		"openTabs": {
			"label": "Limite de contexte des onglets ouverts",
			"description": "Nombre maximum d'onglets VSCode ouverts à inclure dans le contexte. Des valeurs plus élevées fournissent plus de contexte mais augmentent l'utilisation de token."
		},
		"workspaceFiles": {
			"label": "Limite de contexte des fichiers de l'espace de travail",
			"description": "Nombre maximum de fichiers à inclure dans les détails du répertoire de travail actuel. Des valeurs plus élevées fournissent plus de contexte mais augmentent l'utilisation de token."
		},
		"rooignore": {
			"label": "Afficher les fichiers .kilocodeignore dans les listes et recherches",
			"description": "Lorsque cette option est activée, les fichiers correspondant aux modèles dans .kilocodeignore seront affichés dans les listes avec un symbole de cadenas. Lorsqu'elle est désactivée, ces fichiers seront complètement masqués des listes de fichiers et des recherches."
		},
		"maxReadFile": {
			"label": "Seuil d'auto-troncature de lecture de fichier",
			"description": "Kilo Code lit ce nombre de lignes lorsque le modèle omet les valeurs de début/fin. Si ce nombre est inférieur au total du fichier, Kilo Code génère un index des numéros de ligne des définitions de code. Cas spéciaux : -1 indique à Kilo Code de lire le fichier entier (sans indexation), et 0 indique de ne lire aucune ligne et de fournir uniquement les index de ligne pour un contexte minimal. Des valeurs plus basses minimisent l'utilisation initiale du contexte, permettant des lectures ultérieures de plages de lignes précises. Les requêtes avec début/fin explicites ne sont pas limitées par ce paramètre.",
			"lines": "lignes",
			"always_full_read": "Toujours lire le fichier entier"
		},
		"maxConcurrentFileReads": {
			"label": "Limite de lectures simultanées",
			"description": "Nombre maximum de fichiers que l'outil 'read_file' peut traiter simultanément. Des valeurs plus élevées peuvent accélérer la lecture de plusieurs petits fichiers mais augmentent l'utilisation de la mémoire."
		},
		"condensingThreshold": {
			"label": "Seuil de condensation du contexte",
			"selectProfile": "Configurer le seuil pour le profil",
			"defaultProfile": "Par défaut global (tous les profils)",
			"defaultDescription": "Lorsque le contexte atteint ce pourcentage, il sera automatiquement condensé pour tous les profils sauf s'ils ont des paramètres personnalisés",
			"profileDescription": "Seuil personnalisé pour ce profil uniquement (remplace le défaut global)",
			"inheritDescription": "Ce profil hérite du seuil par défaut global ({{threshold}}%)",
			"usesGlobal": "(utilise global {{threshold}}%)"
		}
	},
	"terminal": {
		"basic": {
			"label": "Paramètres du terminal : Base",
			"description": "Paramètres de base du terminal"
		},
		"advanced": {
			"label": "Paramètres du terminal : Avancé",
			"description": "Les options suivantes peuvent nécessiter un redémarrage du terminal pour appliquer le paramètre."
		},
		"outputLineLimit": {
			"label": "Limite de sortie du terminal",
			"description": "Nombre maximum de lignes à inclure dans la sortie du terminal lors de l'exécution de commandes. Lorsque ce nombre est dépassé, les lignes seront supprimées du milieu, économisant des token. <0>En savoir plus</0>"
		},
		"shellIntegrationTimeout": {
			"label": "Délai d'intégration du shell du terminal",
			"description": "Temps maximum d'attente pour l'initialisation de l'intégration du shell avant d'exécuter des commandes. Pour les utilisateurs avec des temps de démarrage de shell longs, cette valeur peut nécessiter d'être augmentée si vous voyez des erreurs \"Shell Integration Unavailable\" dans le terminal. <0>En savoir plus</0>"
		},
		"shellIntegrationDisabled": {
			"label": "Désactiver l'intégration du shell du terminal",
			"description": "Active ceci si les commandes du terminal ne fonctionnent pas correctement ou si tu vois des erreurs 'Shell Integration Unavailable'. Cela utilise une méthode plus simple pour exécuter les commandes, en contournant certaines fonctionnalités avancées du terminal. <0>En savoir plus</0>"
		},
		"commandDelay": {
			"label": "Délai de commande du terminal",
			"description": "Délai en millisecondes à ajouter après l'exécution de la commande. Le paramètre par défaut de 0 désactive complètement le délai. Cela peut aider à garantir que la sortie de la commande est entièrement capturée dans les terminaux avec des problèmes de synchronisation. Dans la plupart des terminaux, cela est implémenté en définissant `PROMPT_COMMAND='sleep N'` et Powershell ajoute `start-sleep` à la fin de chaque commande. À l'origine, c'était une solution pour le bug VSCode#237208 et peut ne pas être nécessaire. <0>En savoir plus</0>"
		},
		"compressProgressBar": {
			"label": "Compresser la sortie des barres de progression",
			"description": "Lorsque activé, traite la sortie du terminal avec des retours chariot (\\r) pour simuler l'affichage d'un terminal réel. Cela supprime les états intermédiaires des barres de progression, ne conservant que l'état final, ce qui économise de l'espace de contexte pour des informations plus pertinentes. <0>En savoir plus</0>"
		},
		"powershellCounter": {
			"label": "Activer le contournement du compteur PowerShell",
			"description": "Lorsqu'activé, ajoute un compteur aux commandes PowerShell pour assurer une exécution correcte des commandes. Cela aide avec les terminaux PowerShell qui peuvent avoir des problèmes de capture de sortie. <0>En savoir plus</0>"
		},
		"zshClearEolMark": {
			"label": "Effacer la marque de fin de ligne ZSH",
			"description": "Lorsqu'activé, efface la marque de fin de ligne ZSH en définissant PROMPT_EOL_MARK=''. Cela évite les problèmes d'interprétation de la sortie des commandes lorsqu'elle se termine par des caractères spéciaux comme '%'. <0>En savoir plus</0>"
		},
		"zshOhMy": {
			"label": "Activer l'intégration Oh My Zsh",
			"description": "Lorsqu'activé, définit ITERM_SHELL_INTEGRATION_INSTALLED=Yes pour activer les fonctionnalités d'intégration du shell Oh My Zsh. L'application de ce paramètre peut nécessiter le redémarrage de l'IDE. <0>En savoir plus</0>"
		},
		"zshP10k": {
			"label": "Activer l'intégration Powerlevel10k",
			"description": "Lorsqu'activé, définit POWERLEVEL9K_TERM_SHELL_INTEGRATION=true pour activer les fonctionnalités d'intégration du shell Powerlevel10k. <0>En savoir plus</0>"
		},
		"zdotdir": {
			"label": "Activer la gestion ZDOTDIR",
			"description": "Lorsque activé, crée un répertoire temporaire pour ZDOTDIR afin de gérer correctement l'intégration du shell zsh. Cela garantit le bon fonctionnement de l'intégration du shell VSCode avec zsh tout en préservant votre configuration zsh. <0>En savoir plus</0>"
		},
		"inheritEnv": {
			"label": "Hériter des variables d'environnement",
			"description": "Lorsqu'activé, le terminal hérite des variables d'environnement du processus parent VSCode, comme les paramètres d'intégration du shell définis dans le profil utilisateur. Cela bascule directement le paramètre global VSCode `terminal.integrated.inheritEnv`. <0>En savoir plus</0>"
		}
	},
	"advanced": {
		"diff": {
			"label": "Activer l'édition via des diffs",
			"description": "Lorsque cette option est activée, Kilo Code pourra éditer des fichiers plus rapidement et rejettera automatiquement les écritures de fichiers complets tronqués. Fonctionne mieux avec le dernier modèle Claude 4 Sonnet.",
			"strategy": {
				"label": "Stratégie de diff",
				"options": {
					"standard": "Standard (Bloc unique)",
					"multiBlock": "Expérimental : Diff multi-blocs",
					"unified": "Expérimental : Diff unifié"
				},
				"descriptions": {
					"standard": "La stratégie de diff standard applique les modifications à un seul bloc de code à la fois.",
					"unified": "La stratégie de diff unifié prend plusieurs approches pour appliquer les diffs et choisit la meilleure approche.",
					"multiBlock": "La stratégie de diff multi-blocs permet de mettre à jour plusieurs blocs de code dans un fichier en une seule requête."
				}
			},
			"matchPrecision": {
				"label": "Précision de correspondance",
				"description": "Ce curseur contrôle la précision avec laquelle les sections de code doivent correspondre lors de l'application des diffs. Des valeurs plus basses permettent des correspondances plus flexibles mais augmentent le risque de remplacements incorrects. Utilisez des valeurs inférieures à 100 % avec une extrême prudence."
			}
		}
	},
	"experimental": {
		"DIFF_STRATEGY_UNIFIED": {
			"name": "Utiliser la stratégie diff unifiée expérimentale",
			"description": "Activer la stratégie diff unifiée expérimentale. Cette stratégie pourrait réduire le nombre de tentatives causées par des erreurs de modèle, mais peut provoquer des comportements inattendus ou des modifications incorrectes. Activez-la uniquement si vous comprenez les risques et êtes prêt à examiner attentivement tous les changements."
		},
		"SEARCH_AND_REPLACE": {
			"name": "Utiliser l'outil de recherche et remplacement expérimental",
			"description": "Activer l'outil de recherche et remplacement expérimental, permettant à Kilo Code de remplacer plusieurs occurrences d'un terme de recherche en une seule requête."
		},
		"INSERT_BLOCK": {
			"name": "Utiliser l'outil d'insertion de contenu expérimental",
			"description": "Activer l'outil d'insertion de contenu expérimental, permettant à Kilo Code d'insérer du contenu à des numéros de ligne spécifiques sans avoir besoin de créer un diff."
		},
		"POWER_STEERING": {
			"name": "Utiliser le mode \"direction assistée\" expérimental",
			"description": "Lorsqu'il est activé, Kilo Code rappellera plus fréquemment au modèle les détails de sa définition de mode actuelle. Cela conduira à une adhérence plus forte aux définitions de rôles et aux instructions personnalisées, mais utilisera plus de tokens par message."
		},
		"AUTOCOMPLETE": {
			"name": "Utiliser la fonctionnalité expérimentale de \"saisie semi-automatique\"",
			"description": "Lorsque cette option est activée, Kilo Code fournira des suggestions de code en ligne pendant que vous tapez."
		},
		"MULTI_SEARCH_AND_REPLACE": {
			"name": "Utiliser l'outil diff multi-blocs expérimental",
			"description": "Lorsqu'il est activé, Kilo Code utilisera l'outil diff multi-blocs. Cela tentera de mettre à jour plusieurs blocs de code dans le fichier en une seule requête."
		},
		"CONCURRENT_FILE_READS": {
			"name": "Activer la lecture simultanée de fichiers",
			"description": "Lorsqu'activé, Kilo Code peut lire plusieurs fichiers dans une seule requête. Lorsque désactivé, Kilo Code doit lire les fichiers un par un. La désactivation peut aider lors du travail avec des modèles moins performants ou lorsque tu souhaites plus de contrôle sur l'accès aux fichiers."
		},
		"MARKETPLACE": {
			"name": "Activer le Marketplace",
			"description": "Lorsque cette option est activée, tu peux installer des MCP et des modes personnalisés depuis le Marketplace."
		},
		"MULTI_FILE_APPLY_DIFF": {
			"name": "Activer les éditions de fichiers concurrentes",
			"description": "Lorsque cette option est activée, Kilo Code peut éditer plusieurs fichiers en une seule requête. Lorsqu'elle est désactivée, Kilo Code doit éditer les fichiers un par un. Désactiver cette option peut aider lorsque tu travailles avec des modèles moins capables ou lorsque tu veux plus de contrôle sur les modifications de fichiers."
		}
	},
	"promptCaching": {
		"label": "Désactiver la mise en cache des prompts",
		"description": "Lorsque cette option est cochée, Kilo Code n'utilisera pas la mise en cache des prompts pour ce modèle."
	},
	"temperature": {
		"useCustom": "Utiliser une température personnalisée",
		"description": "Contrôle l'aléatoire dans les réponses du modèle.",
		"rangeDescription": "Des valeurs plus élevées rendent la sortie plus aléatoire, des valeurs plus basses la rendent plus déterministe."
	},
	"modelInfo": {
		"supportsImages": "Prend en charge les images",
		"noImages": "Ne prend pas en charge les images",
		"supportsComputerUse": "Prend en charge l'utilisation de l'ordinateur",
		"noComputerUse": "Ne prend pas en charge l'utilisation de l'ordinateur",
		"supportsPromptCache": "Prend en charge la mise en cache des prompts",
		"noPromptCache": "Ne prend pas en charge la mise en cache des prompts",
		"maxOutput": "Sortie maximale",
		"inputPrice": "Prix d'entrée",
		"outputPrice": "Prix de sortie",
		"cacheReadsPrice": "Prix des lectures de cache",
		"cacheWritesPrice": "Prix des écritures de cache",
		"enableStreaming": "Activer le streaming",
		"enableR1Format": "Activer les paramètres du modèle R1",
		"enableR1FormatTips": "Doit être activé lors de l'utilisation de modèles R1 tels que QWQ, pour éviter l'erreur 400",
		"useAzure": "Utiliser Azure",
		"azureApiVersion": "Définir la version de l'API Azure",
		"gemini": {
			"freeRequests": "* Gratuit jusqu'à {{count}} requêtes par minute. Après cela, la facturation dépend de la taille du prompt.",
			"pricingDetails": "Pour plus d'informations, voir les détails de tarification.",
			"billingEstimate": "* La facturation est une estimation - le coût exact dépend de la taille du prompt."
		}
	},
	"modelPicker": {
		"automaticFetch": "L'extension récupère automatiquement la liste la plus récente des modèles disponibles sur <serviceLink>{{serviceName}}</serviceLink>. Si vous ne savez pas quel modèle choisir, Kilo Code fonctionne mieux avec <defaultModelLink>{{defaultModelId}}</defaultModelLink>. Vous pouvez également rechercher \"free\" pour les options gratuites actuellement disponibles.",
		"label": "Modèle",
		"searchPlaceholder": "Rechercher",
		"noMatchFound": "Aucune correspondance trouvée",
		"useCustomModel": "Utiliser personnalisé : {{modelId}}"
	},
	"footer": {
		"feedback": "Si vous avez des questions ou des commentaires, n'hésitez pas à ouvrir un problème sur <githubLink>github.com/Kilo-Org/kilocode</githubLink> ou à rejoindre <redditLink>reddit.com/r/kilocode</redditLink> ou <discordLink>kilocode.ai/discord</discordLink>",
		"support": "Pour les questions financières, veuillez contacter le Support Client à <supportLink>https://kilocode.ai/support</supportLink>",
		"telemetry": {
			"label": "Autoriser les rapports d'erreurs et d'utilisation",
			"description": "Aide à améliorer Kilo Code en envoyant des données d'utilisation et des rapports d'erreurs. Aucun code, prompt ou information personnelle n'est jamais envoyé. Consulte notre politique de confidentialité pour plus de détails."
		},
		"settings": {
			"import": "Importer",
			"export": "Exporter",
			"reset": "Réinitialiser"
		}
	},
	"thinkingBudget": {
		"maxTokens": "Tokens maximum",
		"maxThinkingTokens": "Tokens de réflexion maximum"
	},
	"validation": {
		"apiKey": "Vous devez fournir une clé API valide.",
		"awsRegion": "Vous devez choisir une région pour utiliser Amazon Bedrock.",
		"googleCloud": "Vous devez fournir un ID de projet et une région Google Cloud valides.",
		"modelId": "Vous devez fournir un ID de modèle valide.",
		"modelSelector": "Vous devez fournir un sélecteur de modèle valide.",
		"openAi": "Vous devez fournir une URL de base, une clé API et un ID de modèle valides.",
		"arn": {
			"invalidFormat": "Format ARN invalide. Veuillez vérifier les exigences de format.",
			"regionMismatch": "Attention : La région dans votre ARN ({{arnRegion}}) ne correspond pas à votre région sélectionnée ({{region}}). Cela peut causer des problèmes d'accès. Le fournisseur utilisera la région de l'ARN."
		},
		"modelAvailability": "L'ID de modèle ({{modelId}}) que vous avez fourni n'est pas disponible. Veuillez choisir un modèle différent.",
		"providerNotAllowed": "Le fournisseur '{{provider}}' n'est pas autorisé par votre organisation",
		"modelNotAllowed": "Le modèle '{{model}}' n'est pas autorisé pour le fournisseur '{{provider}}' par votre organisation",
		"profileInvalid": "Ce profil contient un fournisseur ou un modèle qui n'est pas autorisé par votre organisation"
	},
	"placeholders": {
		"apiKey": "Saisissez la clé API...",
		"profileName": "Saisissez le nom du profil",
		"accessKey": "Saisissez la clé d'accès...",
		"secretKey": "Saisissez la clé secrète...",
		"sessionToken": "Saisissez le jeton de session...",
		"credentialsJson": "Saisissez le JSON des identifiants...",
		"keyFilePath": "Saisissez le chemin du fichier de clé...",
		"projectId": "Saisissez l'ID du projet...",
		"customArn": "Saisissez l'ARN (ex. arn:aws:bedrock:us-east-1:123456789012:foundation-model/my-model)",
		"baseUrl": "Saisissez l'URL de base...",
		"modelId": {
			"lmStudio": "ex. meta-llama-3.1-8b-instruct",
			"lmStudioDraft": "ex. lmstudio-community/llama-3.2-1b-instruct",
			"ollama": "ex. llama3.1"
		},
		"numbers": {
			"maxTokens": "ex. 4096",
			"contextWindow": "ex. 128000",
			"inputPrice": "ex. 0.0001",
			"outputPrice": "ex. 0.0002",
			"cacheWritePrice": "ex. 0.00005"
		}
	},
	"defaults": {
		"ollamaUrl": "Par défaut : http://localhost:11434",
		"lmStudioUrl": "Par défaut : http://localhost:1234",
		"geminiUrl": "Par défaut : https://generativelanguage.googleapis.com"
	},
	"labels": {
		"customArn": "ARN personnalisé",
		"useCustomArn": "Utiliser un ARN personnalisé..."
	},
	"display": {
		"taskTimeline": {
			"label": "Afficher la chronologie des tâches",
			"description": "Afficher une chronologie visuelle des messages de tâches, colorés selon leur type, permettant de voir rapidement la progression des tâches et de revenir à des points spécifiques dans l'historique de la tâche."
		}
	},
	"includeMaxOutputTokens": "Inclure les tokens de sortie maximum",
	"includeMaxOutputTokensDescription": "Envoyer le paramètre de tokens de sortie maximum dans les requêtes API. Certains fournisseurs peuvent ne pas supporter cela."
}<|MERGE_RESOLUTION|>--- conflicted
+++ resolved
@@ -42,13 +42,9 @@
 		"description": "Configurez les paramètres d'indexation de la base de code pour activer la recherche sémantique dans votre projet. <0>En savoir plus</0>",
 		"statusTitle": "Statut",
 		"enableLabel": "Activer l'indexation de la base de code",
-<<<<<<< HEAD
 		"enableDescription": "<0>L'indexation de la base de code</0> est une fonctionnalité expérimentale qui crée un index de recherche sémantique de votre projet en utilisant des embeddings IA. Cela permet à Kilo Code de mieux comprendre et naviguer dans de grandes bases de code en trouvant du code pertinent basé sur le sens plutôt que seulement sur des mots-clés.",
-=======
-		"enableDescription": "<0>L'indexation de la base de code</0> est une fonctionnalité expérimentale qui crée un index de recherche sémantique de votre projet en utilisant des embeddings IA. Cela permet à Roo Code de mieux comprendre et naviguer dans de grandes bases de code en trouvant du code pertinent basé sur le sens plutôt que seulement sur des mots-clés.",
 		"settingsTitle": "Paramètres d'indexation",
 		"disabledMessage": "L'indexation de la base de code est actuellement désactivée. Activez-la dans les paramètres globaux pour configurer les options d'indexation.",
->>>>>>> 39ab0067
 		"providerLabel": "Fournisseur d'embeddings",
 		"embedderProviderLabel": "Fournisseur d'embedder",
 		"selectProviderPlaceholder": "Sélectionner un fournisseur",
@@ -183,15 +179,13 @@
 			"commandPlaceholder": "Entrez le préfixe de commande (ex. 'git ')",
 			"addButton": "Ajouter"
 		},
-<<<<<<< HEAD
 		"showMenu": {
 			"label": "Afficher le menu d'approbation automatique dans la vue de chat",
 			"description": "Lorsque cette option est activée, le menu d'approbation automatique sera affiché en bas de la vue de chat, permettant un accès rapide aux paramètres d'approbation automatique"
-=======
+		},
 		"updateTodoList": {
 			"label": "Todo",
 			"description": "La liste de tâches est mise à jour automatiquement sans approbation"
->>>>>>> 39ab0067
 		},
 		"apiRequestLimit": {
 			"title": "Requêtes maximales",
