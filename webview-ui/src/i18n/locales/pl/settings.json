--- conflicted
+++ resolved
@@ -257,11 +257,7 @@
 	"browser": {
 		"enable": {
 			"label": "Włącz narzędzie przeglądarki",
-<<<<<<< HEAD
-			"description": "Gdy włączone, Kilo Code może używać przeglądarki do interakcji ze stronami internetowymi podczas korzystania z modeli obsługujących używanie komputera."
-=======
-			"description": "Gdy włączone, Roo może używać przeglądarki do interakcji ze stronami internetowymi podczas korzystania z modeli obsługujących używanie komputera. <0>Dowiedz się więcej</0>"
->>>>>>> d2e15c16
+			"description": "Gdy włączone, Kilo Code może używać przeglądarki do interakcji ze stronami internetowymi podczas korzystania z modeli obsługujących używanie komputera. <0>Dowiedz się więcej</0>"
 		},
 		"viewport": {
 			"label": "Rozmiar viewportu",
@@ -289,11 +285,7 @@
 	"checkpoints": {
 		"enable": {
 			"label": "Włącz automatyczne punkty kontrolne",
-<<<<<<< HEAD
-			"description": "Gdy włączone, Kilo Code automatycznie utworzy punkty kontrolne podczas wykonywania zadań, ułatwiając przeglądanie zmian lub powrót do wcześniejszych stanów."
-=======
-			"description": "Gdy włączone, Roo automatycznie utworzy punkty kontrolne podczas wykonywania zadań, ułatwiając przeglądanie zmian lub powrót do wcześniejszych stanów. <0>Dowiedz się więcej</0>"
->>>>>>> d2e15c16
+			"description": "Gdy włączone, Kilo Code automatycznie utworzy punkty kontrolne podczas wykonywania zadań, ułatwiając przeglądanie zmian lub powrót do wcześniejszych stanów. <0>Dowiedz się więcej</0>"
 		}
 	},
 	"notifications": {
@@ -473,12 +465,7 @@
 		"useCustomModel": "Użyj niestandardowy: {{modelId}}"
 	},
 	"footer": {
-<<<<<<< HEAD
 		"feedback": "Jeśli masz jakiekolwiek pytania lub opinie, śmiało otwórz zgłoszenie na <githubLink>github.com/Kilo-Org/kilocode</githubLink> lub dołącz do <redditLink>reddit.com/r/kilocode</redditLink> lub <discordLink>kilocode.ai/discord</discordLink>",
-		"version": "Kilo Code v{{version}}",
-=======
-		"feedback": "Jeśli masz jakiekolwiek pytania lub opinie, śmiało otwórz zgłoszenie na <githubLink>github.com/RooVetGit/Roo-Code</githubLink> lub dołącz do <redditLink>reddit.com/r/RooCode</redditLink> lub <discordLink>discord.gg/roocode</discordLink>",
->>>>>>> d2e15c16
 		"telemetry": {
 			"label": "Zezwól na anonimowe raportowanie błędów i użycia",
 			"description": "Pomóż ulepszyć Kilo Code, wysyłając anonimowe dane o użytkowaniu i raporty o błędach. Nigdy nie są wysyłane kod, podpowiedzi ani informacje osobiste. Zobacz naszą politykę prywatności, aby uzyskać więcej szczegółów."
