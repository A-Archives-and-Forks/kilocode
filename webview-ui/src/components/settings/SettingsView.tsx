--- conflicted
+++ resolved
@@ -104,18 +104,8 @@
 	const { t } = useAppTranslation()
 
 	const extensionState = useExtensionState()
-<<<<<<< HEAD
-	const {
-		currentApiConfigName,
-		listApiConfigMeta,
-		uriScheme,
-		uiKind /* kilocode_change */,
-		version,
-		settingsImportedAt,
-	} = extensionState
-=======
-	const { currentApiConfigName, listApiConfigMeta, uriScheme, settingsImportedAt } = extensionState
->>>>>>> 48ca890c
+	// kilocode_change: add uiKind
+	const { currentApiConfigName, listApiConfigMeta, uiKind, uriScheme, settingsImportedAt } = extensionState
 
 	const [isDiscardDialogShow, setDiscardDialogShow] = useState(false)
 	const [isChangeDetected, setChangeDetected] = useState(false)
@@ -221,7 +211,6 @@
 				requestyApiKey,
 			},
 		}))
-		// eslint-disable-next-line react-hooks/exhaustive-deps
 	}, [kilocodeToken, openRouterApiKey, glamaApiKey, requestyApiKey])
 
 	useEffect(() => {
@@ -722,18 +711,12 @@
 						<LanguageSettings language={language || "en"} setCachedStateField={setCachedStateField} />
 					)}
 
-					{/* About Section */}
-<<<<<<< HEAD
-					{activeTab === "about" && <About version={version} />}
-
 					{/* kilocode_change */}
 					{/* MCP Section */}
 					{activeTab === "mcp" && <McpView />}
-=======
-					{activeTab === "about" && (
-						<About telemetrySetting={telemetrySetting} setTelemetrySetting={setTelemetrySetting} />
-					)}
->>>>>>> 48ca890c
+
+					{/* About Section */}
+					{activeTab === "about" && <About telemetrySetting={"disabled"} setTelemetrySetting={() => {}} />}
 				</TabContent>
 			</div>
 
