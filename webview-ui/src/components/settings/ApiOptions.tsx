--- conflicted
+++ resolved
@@ -37,11 +37,7 @@
 	ioIntelligenceDefaultModelId,
 	rooDefaultModelId,
 	vercelAiGatewayDefaultModelId,
-<<<<<<< HEAD
-	deepInfraDefaultModelId, // kilocode_change
-=======
 	deepInfraDefaultModelId,
->>>>>>> 173acdb1
 } from "@roo-code/types"
 
 import { vscode } from "@src/utils/vscode"
@@ -100,7 +96,6 @@
 	// kilocode_change start
 	GeminiCli,
 	VirtualQuotaFallbackProvider,
-	DeepInfra,
 	// kilocode_change end
 	ZAi,
 	Fireworks,
@@ -389,7 +384,6 @@
 				// kilocode_change start
 				kilocode: { field: "kilocodeModel", default: kilocodeDefaultModel },
 				"gemini-cli": { field: "apiModelId", default: geminiCliDefaultModelId },
-				deepinfra: { field: "deepInfraModelId", default: deepInfraDefaultModelId },
 				// kilocode_change end
 			}
 
@@ -710,20 +704,6 @@
 				/>
 			)}
 
-			{
-				// kilocode_change start
-				selectedProvider === "deepinfra" && (
-					<DeepInfra
-						apiConfiguration={apiConfiguration}
-						setApiConfigurationField={setApiConfigurationField}
-						routerModels={routerModels}
-						refetchRouterModels={() => refetchRouterModels()}
-						organizationAllowList={organizationAllowList}
-						modelValidationError={modelValidationError}
-					/>
-				)
-				// kilocode_change end
-			}
 			{selectedProvider === "vercel-ai-gateway" && (
 				<VercelAiGateway
 					apiConfiguration={apiConfiguration}
