import {
	type ProviderName,
	type ModelInfo,
	anthropicModels,
	bedrockModels,
	claudeCodeModels,
	deepSeekModels,
	moonshotModels,
	geminiModels,
	geminiCliModels,
	mistralModels,
	openAiNativeModels,
	vertexModels,
	xaiModels,
	groqModels,
	chutesModels,
	sambaNovaModels,
	doubaoModels,
} from "@roo-code/types"

import { fireworksModels, cerebrasModels } from "@roo/api" // kilocode_change

export const MODELS_BY_PROVIDER: Partial<Record<ProviderName, Record<string, ModelInfo>>> = {
	anthropic: anthropicModels,
	"claude-code": claudeCodeModels,
	bedrock: bedrockModels,
	deepseek: deepSeekModels,
	doubao: doubaoModels,
	moonshot: moonshotModels,
	gemini: geminiModels,
	"gemini-cli": geminiCliModels, // kilocode_change
	fireworks: fireworksModels, // kilocode_change
	mistral: mistralModels,
	"openai-native": openAiNativeModels,
	vertex: vertexModels,
	xai: xaiModels,
	groq: groqModels,
	chutes: chutesModels,
<<<<<<< HEAD
	cerebras: cerebrasModels, // kilocode_change
=======
	sambanova: sambaNovaModels,
>>>>>>> 1695c83c
}

export const PROVIDERS = [
	{ value: "kilocode", label: "Kilo Code" },
	{ value: "openrouter", label: "OpenRouter" },
	{ value: "anthropic", label: "Anthropic" },
	{ value: "fireworks", label: "Fireworks" }, // kilocode_change
	{ value: "claude-code", label: "Claude Code" },
	{ value: "gemini", label: "Google Gemini" },
<<<<<<< HEAD
	{ value: "gemini-cli", label: "Gemini CLI" },
=======
	{ value: "doubao", label: "Doubao" },
>>>>>>> 1695c83c
	{ value: "deepseek", label: "DeepSeek" },
	{ value: "moonshot", label: "Moonshot" },
	{ value: "openai-native", label: "OpenAI" },
	{ value: "openai", label: "OpenAI Compatible" },
	{ value: "vertex", label: "GCP Vertex AI" },
	{ value: "bedrock", label: "Amazon Bedrock" },
	{ value: "glama", label: "Glama" },
	{ value: "vscode-lm", label: "VS Code LM API" },
	{ value: "mistral", label: "Mistral" },
	{ value: "lmstudio", label: "LM Studio" },
	{ value: "ollama", label: "Ollama" },
	{ value: "unbound", label: "Unbound" },
	{ value: "requesty", label: "Requesty" },
	{ value: "human-relay", label: "Human Relay" },
	{ value: "xai", label: "xAI (Grok)" },
	{ value: "groq", label: "Groq" },
	{ value: "huggingface", label: "Hugging Face" },
	{ value: "chutes", label: "Chutes AI" },
	{ value: "cerebras", label: "Cerebras" }, // kilocode_change
	{ value: "virtual-quota-fallback", label: "Virtual Quota Fallback" }, // kilocode_change
	{ value: "litellm", label: "LiteLLM" },
<<<<<<< HEAD
] // .sort((a, b) => a.label.localeCompare(b.label)) // kilocode_change: Sort providers with kilocode first
=======
	{ value: "sambanova", label: "SambaNova" },
].sort((a, b) => a.label.localeCompare(b.label))
>>>>>>> 1695c83c
<|MERGE_RESOLUTION|>--- conflicted
+++ resolved
@@ -36,11 +36,8 @@
 	xai: xaiModels,
 	groq: groqModels,
 	chutes: chutesModels,
-<<<<<<< HEAD
 	cerebras: cerebrasModels, // kilocode_change
-=======
 	sambanova: sambaNovaModels,
->>>>>>> 1695c83c
 }
 
 export const PROVIDERS = [
@@ -50,11 +47,8 @@
 	{ value: "fireworks", label: "Fireworks" }, // kilocode_change
 	{ value: "claude-code", label: "Claude Code" },
 	{ value: "gemini", label: "Google Gemini" },
-<<<<<<< HEAD
 	{ value: "gemini-cli", label: "Gemini CLI" },
-=======
 	{ value: "doubao", label: "Doubao" },
->>>>>>> 1695c83c
 	{ value: "deepseek", label: "DeepSeek" },
 	{ value: "moonshot", label: "Moonshot" },
 	{ value: "openai-native", label: "OpenAI" },
@@ -76,9 +70,5 @@
 	{ value: "cerebras", label: "Cerebras" }, // kilocode_change
 	{ value: "virtual-quota-fallback", label: "Virtual Quota Fallback" }, // kilocode_change
 	{ value: "litellm", label: "LiteLLM" },
-<<<<<<< HEAD
-] // .sort((a, b) => a.label.localeCompare(b.label)) // kilocode_change: Sort providers with kilocode first
-=======
 	{ value: "sambanova", label: "SambaNova" },
-].sort((a, b) => a.label.localeCompare(b.label))
->>>>>>> 1695c83c
+] // .sort((a, b) => a.label.localeCompare(b.label)) // kilocode_change: Sort providers with kilocode first