import {
	type ProviderName,
	type ApiConfiguration,
	type RouterModels,
	type ModelInfo,
	anthropicDefaultModelId,
	anthropicModels,
	bedrockDefaultModelId,
	bedrockModels,
	deepSeekDefaultModelId,
	deepSeekModels,
	geminiDefaultModelId,
	geminiModels,
	mistralDefaultModelId,
	mistralModels,
	openAiModelInfoSaneDefaults,
	openAiNativeDefaultModelId,
	openAiNativeModels,
	vertexDefaultModelId,
	vertexModels,
	xaiDefaultModelId,
	xaiModels,
	groqModels,
	groqDefaultModelId,
	chutesModels,
	chutesDefaultModelId,
	vscodeLlmModels,
	vscodeLlmDefaultModelId,
	openRouterDefaultModelId,
	requestyDefaultModelId,
	glamaDefaultModelId,
	unboundDefaultModelId,
	litellmDefaultModelId,
} from "@roo/shared/api"
import { kilocodeOpenrouterModels } from "@roo/shared/kilocode/api"
import { useRouterModels } from "./useRouterModels"

export const useSelectedModel = (apiConfiguration?: ApiConfiguration) => {
	const { data: routerModels, isLoading, isError } = useRouterModels()
	const provider = apiConfiguration?.apiProvider || "anthropic"

<<<<<<< HEAD
function getSelectedModelId({ provider, apiConfiguration }: { provider: string; apiConfiguration: ApiConfiguration }) {
	switch (provider) {
		case "openrouter":
			return apiConfiguration.openRouterModelId ?? openRouterDefaultModelId
		case "requesty":
			return apiConfiguration.requestyModelId ?? requestyDefaultModelId
		case "glama":
			return apiConfiguration.glamaModelId ?? glamaDefaultModelId
		case "unbound":
			return apiConfiguration.unboundModelId ?? unboundDefaultModelId
		case "openai":
			return apiConfiguration.openAiModelId || ""
		case "ollama":
			return apiConfiguration.ollamaModelId || ""
		case "lmstudio":
			return apiConfiguration.lmStudioModelId || ""
		case "vscode-lm":
			return apiConfiguration?.vsCodeLmModelSelector
				? `${apiConfiguration.vsCodeLmModelSelector.vendor}/${apiConfiguration.vsCodeLmModelSelector.family}`
				: ""
		// kilocode_change begin
		case "kilocode":
			// TODO: in line with kilocode-openrouter provider use hardcoded for now but info needs to be fetched later
			const displayModelId = {
				gemini25: "Gemini 2.5 Pro",
				gemini25flashpreview: "Gemini 2.5 Flash Preview",
				claude37: "Claude 3.7 Sonnet",
				gpt41: "GPT 4.1",
			}

			return displayModelId[apiConfiguration?.kilocodeModel ?? "claude37"]

		// kilocode_change end
		default:
			return apiConfiguration.apiModelId ?? anthropicDefaultModelId
	}
=======
	const { id, info } =
		apiConfiguration && routerModels
			? getSelectedModel({ provider, apiConfiguration, routerModels })
			: { id: anthropicDefaultModelId, info: undefined }

	return { provider, id, info, isLoading, isError }
>>>>>>> 2caf974e
}

function getSelectedModel({
	provider,
	apiConfiguration,
	routerModels,
}: {
	provider: ProviderName
	apiConfiguration: ApiConfiguration
	routerModels: RouterModels
}): { id: string; info: ModelInfo } {
	switch (provider) {
		case "openrouter": {
			const id = apiConfiguration.openRouterModelId ?? openRouterDefaultModelId
			const info = routerModels.openrouter[id]
			return info
				? { id, info }
				: { id: openRouterDefaultModelId, info: routerModels.openrouter[openRouterDefaultModelId] }
		}
		case "requesty": {
			const id = apiConfiguration.requestyModelId ?? requestyDefaultModelId
			const info = routerModels.requesty[id]
			return info
				? { id, info }
				: { id: requestyDefaultModelId, info: routerModels.requesty[requestyDefaultModelId] }
		}
		case "glama": {
			const id = apiConfiguration.glamaModelId ?? glamaDefaultModelId
			const info = routerModels.glama[id]
			return info ? { id, info } : { id: glamaDefaultModelId, info: routerModels.glama[glamaDefaultModelId] }
		}
		case "unbound": {
			const id = apiConfiguration.unboundModelId ?? unboundDefaultModelId
			const info = routerModels.unbound[id]
			return info
				? { id, info }
				: { id: unboundDefaultModelId, info: routerModels.unbound[unboundDefaultModelId] }
		}
		case "litellm": {
			const id = apiConfiguration.litellmModelId ?? litellmDefaultModelId
			const info = routerModels.litellm[id]
			return info
				? { id, info }
				: { id: litellmDefaultModelId, info: routerModels.litellm[litellmDefaultModelId] }
		}
		case "xai": {
			const id = apiConfiguration.apiModelId ?? xaiDefaultModelId
			const info = xaiModels[id as keyof typeof xaiModels]
			return info ? { id, info } : { id: xaiDefaultModelId, info: xaiModels[xaiDefaultModelId] }
		}
		case "groq": {
			const id = apiConfiguration.apiModelId ?? groqDefaultModelId
			const info = groqModels[id as keyof typeof groqModels]
			return info ? { id, info } : { id: groqDefaultModelId, info: groqModels[groqDefaultModelId] }
		}
		case "chutes": {
			const id = apiConfiguration.apiModelId ?? chutesDefaultModelId
			const info = chutesModels[id as keyof typeof chutesModels]
			return info ? { id, info } : { id: chutesDefaultModelId, info: chutesModels[chutesDefaultModelId] }
		}
		case "bedrock": {
			const id = apiConfiguration.apiModelId ?? bedrockDefaultModelId
			const info = bedrockModels[id as keyof typeof bedrockModels]

			// Special case for custom ARN.
			if (id === "custom-arn") {
				return {
					id,
					info: { maxTokens: 5000, contextWindow: 128_000, supportsPromptCache: false, supportsImages: true },
				}
			}

			return info ? { id, info } : { id: bedrockDefaultModelId, info: bedrockModels[bedrockDefaultModelId] }
		}
		case "vertex": {
			const id = apiConfiguration.apiModelId ?? vertexDefaultModelId
			const info = vertexModels[id as keyof typeof vertexModels]
			return info ? { id, info } : { id: vertexDefaultModelId, info: vertexModels[vertexDefaultModelId] }
		}
		case "gemini": {
			const id = apiConfiguration.apiModelId ?? geminiDefaultModelId
			const info = geminiModels[id as keyof typeof geminiModels]
			return info ? { id, info } : { id: geminiDefaultModelId, info: geminiModels[geminiDefaultModelId] }
		}
		case "deepseek": {
			const id = apiConfiguration.apiModelId ?? deepSeekDefaultModelId
			const info = deepSeekModels[id as keyof typeof deepSeekModels]
			return info ? { id, info } : { id: deepSeekDefaultModelId, info: deepSeekModels[deepSeekDefaultModelId] }
		}
		case "openai-native": {
			const id = apiConfiguration.apiModelId ?? openAiNativeDefaultModelId
			const info = openAiNativeModels[id as keyof typeof openAiNativeModels]
			return info
				? { id, info }
				: { id: openAiNativeDefaultModelId, info: openAiNativeModels[openAiNativeDefaultModelId] }
		}
		case "mistral": {
			const id = apiConfiguration.apiModelId ?? mistralDefaultModelId
			const info = mistralModels[id as keyof typeof mistralModels]
			return info ? { id, info } : { id: mistralDefaultModelId, info: mistralModels[mistralDefaultModelId] }
		}
		case "openai": {
			const id = apiConfiguration.openAiModelId ?? ""
			const info = apiConfiguration?.openAiCustomModelInfo ?? openAiModelInfoSaneDefaults
			return { id, info }
		}
		case "ollama": {
			const id = apiConfiguration.ollamaModelId ?? ""
			const info = openAiModelInfoSaneDefaults
			return { id, info }
		}
		case "lmstudio": {
			const id = apiConfiguration.lmStudioModelId ?? ""
			const info = openAiModelInfoSaneDefaults
			return { id, info }
		}
		case "vscode-lm": {
			const id = apiConfiguration?.vsCodeLmModelSelector
				? `${apiConfiguration.vsCodeLmModelSelector.vendor}/${apiConfiguration.vsCodeLmModelSelector.family}`
				: vscodeLlmDefaultModelId
			const modelFamily = apiConfiguration?.vsCodeLmModelSelector?.family ?? vscodeLlmDefaultModelId
<<<<<<< HEAD

			return {
				...openAiModelInfoSaneDefaults,
				...vscodeLlmModels[modelFamily as keyof typeof vscodeLlmModels],
				supportsImages: false, // VSCode LM API currently doesn't support images.
			}

		// kilocode_change begin
		case "kilocode":
			const displayConfigs = {
				gemini25: kilocodeOpenrouterModels["google/gemini-2.5-pro-preview-03-25"],
				gemini25flashpreview: kilocodeOpenrouterModels["google/gemini-2.5-flash-preview"],
				claude37: anthropicModels["claude-3-7-sonnet-20250219"],
				gpt41: kilocodeOpenrouterModels["openai/gpt-4.1"],
			}

			return displayConfigs[apiConfiguration?.kilocodeModel ?? "claude37"]
		// kilocode_change end
		default:
			return anthropicModels[id as keyof typeof anthropicModels] ?? anthropicModels[anthropicDefaultModelId]
=======
			const info = vscodeLlmModels[modelFamily as keyof typeof vscodeLlmModels]
			return { id, info: { ...openAiModelInfoSaneDefaults, ...info, supportsImages: false } } // VSCode LM API currently doesn't support images.
		}
		// case "anthropic":
		// case "human-relay":
		// case "fake-ai":
		default: {
			const id = apiConfiguration.apiModelId ?? anthropicDefaultModelId
			const info = anthropicModels[id as keyof typeof anthropicModels]
			return info ? { id, info } : { id: anthropicDefaultModelId, info: anthropicModels[anthropicDefaultModelId] }
		}
>>>>>>> 2caf974e
	}
}<|MERGE_RESOLUTION|>--- conflicted
+++ resolved
@@ -39,51 +39,12 @@
 	const { data: routerModels, isLoading, isError } = useRouterModels()
 	const provider = apiConfiguration?.apiProvider || "anthropic"
 
-<<<<<<< HEAD
-function getSelectedModelId({ provider, apiConfiguration }: { provider: string; apiConfiguration: ApiConfiguration }) {
-	switch (provider) {
-		case "openrouter":
-			return apiConfiguration.openRouterModelId ?? openRouterDefaultModelId
-		case "requesty":
-			return apiConfiguration.requestyModelId ?? requestyDefaultModelId
-		case "glama":
-			return apiConfiguration.glamaModelId ?? glamaDefaultModelId
-		case "unbound":
-			return apiConfiguration.unboundModelId ?? unboundDefaultModelId
-		case "openai":
-			return apiConfiguration.openAiModelId || ""
-		case "ollama":
-			return apiConfiguration.ollamaModelId || ""
-		case "lmstudio":
-			return apiConfiguration.lmStudioModelId || ""
-		case "vscode-lm":
-			return apiConfiguration?.vsCodeLmModelSelector
-				? `${apiConfiguration.vsCodeLmModelSelector.vendor}/${apiConfiguration.vsCodeLmModelSelector.family}`
-				: ""
-		// kilocode_change begin
-		case "kilocode":
-			// TODO: in line with kilocode-openrouter provider use hardcoded for now but info needs to be fetched later
-			const displayModelId = {
-				gemini25: "Gemini 2.5 Pro",
-				gemini25flashpreview: "Gemini 2.5 Flash Preview",
-				claude37: "Claude 3.7 Sonnet",
-				gpt41: "GPT 4.1",
-			}
-
-			return displayModelId[apiConfiguration?.kilocodeModel ?? "claude37"]
-
-		// kilocode_change end
-		default:
-			return apiConfiguration.apiModelId ?? anthropicDefaultModelId
-	}
-=======
 	const { id, info } =
 		apiConfiguration && routerModels
 			? getSelectedModel({ provider, apiConfiguration, routerModels })
 			: { id: anthropicDefaultModelId, info: undefined }
 
 	return { provider, id, info, isLoading, isError }
->>>>>>> 2caf974e
 }
 
 function getSelectedModel({
@@ -205,31 +166,31 @@
 				? `${apiConfiguration.vsCodeLmModelSelector.vendor}/${apiConfiguration.vsCodeLmModelSelector.family}`
 				: vscodeLlmDefaultModelId
 			const modelFamily = apiConfiguration?.vsCodeLmModelSelector?.family ?? vscodeLlmDefaultModelId
-<<<<<<< HEAD
-
-			return {
-				...openAiModelInfoSaneDefaults,
-				...vscodeLlmModels[modelFamily as keyof typeof vscodeLlmModels],
-				supportsImages: false, // VSCode LM API currently doesn't support images.
+			const info = vscodeLlmModels[modelFamily as keyof typeof vscodeLlmModels]
+			return { id, info: { ...openAiModelInfoSaneDefaults, ...info, supportsImages: false } } // VSCode LM API currently doesn't support images.
+		}
+		// kilocode_change begin
+		case "kilocode": {
+			const displayModelId = {
+				gemini25: "Gemini 2.5 Pro",
+				gemini25flashpreview: "Gemini 2.5 Flash Preview",
+				claude37: "Claude 3.7 Sonnet",
+				gpt41: "GPT 4.1",
 			}
-
-		// kilocode_change begin
-		case "kilocode":
+			const id = displayModelId[apiConfiguration?.kilocodeModel ?? "claude37"]
+
 			const displayConfigs = {
 				gemini25: kilocodeOpenrouterModels["google/gemini-2.5-pro-preview-03-25"],
 				gemini25flashpreview: kilocodeOpenrouterModels["google/gemini-2.5-flash-preview"],
 				claude37: anthropicModels["claude-3-7-sonnet-20250219"],
 				gpt41: kilocodeOpenrouterModels["openai/gpt-4.1"],
 			}
-
-			return displayConfigs[apiConfiguration?.kilocodeModel ?? "claude37"]
+			const info = displayConfigs[apiConfiguration?.kilocodeModel ?? "claude37"]
+
+			return { id, info }
+		}
 		// kilocode_change end
-		default:
-			return anthropicModels[id as keyof typeof anthropicModels] ?? anthropicModels[anthropicDefaultModelId]
-=======
-			const info = vscodeLlmModels[modelFamily as keyof typeof vscodeLlmModels]
-			return { id, info: { ...openAiModelInfoSaneDefaults, ...info, supportsImages: false } } // VSCode LM API currently doesn't support images.
-		}
+
 		// case "anthropic":
 		// case "human-relay":
 		// case "fake-ai":
@@ -238,6 +199,5 @@
 			const info = anthropicModels[id as keyof typeof anthropicModels]
 			return info ? { id, info } : { id: anthropicDefaultModelId, info: anthropicModels[anthropicDefaultModelId] }
 		}
->>>>>>> 2caf974e
 	}
 }