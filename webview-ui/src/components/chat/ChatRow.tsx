--- conflicted
+++ resolved
@@ -978,19 +978,14 @@
 										<code>CMD/CTRL + Shift + P</code> → "Terminal: Select Default Profile")
 									</div>
 									<br />
-<<<<<<< HEAD
 									Please update VSCode (<code>CMD/CTRL + Shift + P</code> → "Update") and make sure
 									you're using a supported shell: zsh, bash, fish, or PowerShell (
 									<code>CMD/CTRL + Shift + P</code> → "Terminal: Select Default Profile").
-									{/* <a
-=======
 									<a
->>>>>>> 58ac098a
-										href="http://docs.roocode.com/troubleshooting/shell-integration/"
-										// kilocode_change: do not display until we have actual docs
+										href="http://kilocode.ai/docs/troubleshooting/shell-integration/"
 										style={{ color: "inherit", textDecoration: "underline", display: "none" }}>
 										{t("chat:shellIntegration.troubleshooting")}
-									</a> */}
+									</a>
 								</div>
 							</div>
 						</>
