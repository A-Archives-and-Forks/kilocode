import React, { createContext, useCallback, useContext, useEffect, useState } from "react"

import {
	type ProviderSettings,
	type ProviderSettingsEntry,
	type CustomModePrompts,
	type ModeConfig,
	type ExperimentId,
	type OrganizationAllowList,
	ORGANIZATION_ALLOW_ALL,
} from "@roo-code/types"

import { ExtensionMessage, ExtensionState, MarketplaceInstalledMetadata } from "@roo/ExtensionMessage"
import { findLastIndex } from "@roo/array"
import { McpServer } from "@roo/mcp"
import { checkExistKey } from "@roo/checkExistApiConfig"
import { Mode, defaultModeSlug, defaultPrompts } from "@roo/modes"
import { CustomSupportPrompts } from "@roo/support-prompt"
import { experimentDefault } from "@roo/experiments"
import { RouterModels } from "@roo/api"
import { McpMarketplaceCatalog } from "../../../src/shared/kilocode/mcp" // kilocode_change

import { vscode } from "@src/utils/vscode"
import { convertTextMateToHljs } from "@src/utils/textMateToHljs"
import { ClineRulesToggles } from "@roo/cline-rules" // kilocode_change

export interface ExtensionStateContextType extends ExtensionState {
	historyPreviewCollapsed?: boolean // Add the new state property
	showTaskTimeline?: boolean // kilocode_change
	didHydrateState: boolean
	showWelcome: boolean
	theme: any
	mcpServers: McpServer[]
	mcpMarketplaceCatalog: McpMarketplaceCatalog // kilocode_change
	hasSystemPromptOverride?: boolean
	currentCheckpoint?: string
	filePaths: string[]
	openedTabs: Array<{ label: string; isActive: boolean; path?: string }>
	// kilocode_change start
	globalRules: ClineRulesToggles
	localRules: ClineRulesToggles
	globalWorkflows: ClineRulesToggles
	localWorkflows: ClineRulesToggles
	// kilocode_change start
	organizationAllowList: OrganizationAllowList
	cloudIsAuthenticated: boolean
	sharingEnabled: boolean
	maxConcurrentFileReads?: number
	mdmCompliant?: boolean
	hasOpenedModeSelector: boolean // New property to track if user has opened mode selector
	setHasOpenedModeSelector: (value: boolean) => void // Setter for the new property
	condensingApiConfigId?: string
	setCondensingApiConfigId: (value: string) => void
	customCondensingPrompt?: string
	setCustomCondensingPrompt: (value: string) => void
	marketplaceItems?: any[]
	marketplaceInstalledMetadata?: MarketplaceInstalledMetadata
	profileThresholds: Record<string, number>
	setProfileThresholds: (value: Record<string, number>) => void
	setApiConfiguration: (config: ProviderSettings) => void
	setCustomInstructions: (value?: string) => void
	setAlwaysAllowReadOnly: (value: boolean) => void
	setAlwaysAllowReadOnlyOutsideWorkspace: (value: boolean) => void
	setAlwaysAllowWrite: (value: boolean) => void
	setAlwaysAllowWriteOutsideWorkspace: (value: boolean) => void
	setAlwaysAllowExecute: (value: boolean) => void
	setAlwaysAllowBrowser: (value: boolean) => void
	setAlwaysAllowMcp: (value: boolean) => void
	setAlwaysAllowModeSwitch: (value: boolean) => void
	setAlwaysAllowSubtasks: (value: boolean) => void
	setBrowserToolEnabled: (value: boolean) => void
	setShowRooIgnoredFiles: (value: boolean) => void
	setShowAutoApproveMenu: (value: boolean) => void // kilocode_change
	setShowAnnouncement: (value: boolean) => void
	setAllowedCommands: (value: string[]) => void
	setAllowedMaxRequests: (value: number | undefined) => void
	setSoundEnabled: (value: boolean) => void
	setSoundVolume: (value: number) => void
	terminalShellIntegrationTimeout?: number
	setTerminalShellIntegrationTimeout: (value: number) => void
	terminalShellIntegrationDisabled?: boolean
	setTerminalShellIntegrationDisabled: (value: boolean) => void
	terminalZdotdir?: boolean
	setTerminalZdotdir: (value: boolean) => void
	setTtsEnabled: (value: boolean) => void
	setTtsSpeed: (value: number) => void
	setDiffEnabled: (value: boolean) => void
	setEnableCheckpoints: (value: boolean) => void
	setBrowserViewportSize: (value: string) => void
	setFuzzyMatchThreshold: (value: number) => void
	setWriteDelayMs: (value: number) => void
	screenshotQuality?: number
	setScreenshotQuality: (value: number) => void
	terminalOutputLineLimit?: number
	setTerminalOutputLineLimit: (value: number) => void
	mcpEnabled: boolean
	setMcpEnabled: (value: boolean) => void
	enableMcpServerCreation: boolean
	setEnableMcpServerCreation: (value: boolean) => void
	alwaysApproveResubmit?: boolean
	setAlwaysApproveResubmit: (value: boolean) => void
	requestDelaySeconds: number
	setRequestDelaySeconds: (value: number) => void
	setCurrentApiConfigName: (value: string) => void
	setListApiConfigMeta: (value: ProviderSettingsEntry[]) => void
	mode: Mode
	setMode: (value: Mode) => void
	setCustomModePrompts: (value: CustomModePrompts) => void
	setCustomSupportPrompts: (value: CustomSupportPrompts) => void
	enhancementApiConfigId?: string
	setEnhancementApiConfigId: (value: string) => void
	commitMessageApiConfigId?: string // kilocode_change
	setCommitMessageApiConfigId: (value: string) => void // kilocode_change
	setExperimentEnabled: (id: ExperimentId, enabled: boolean) => void
	setAutoApprovalEnabled: (value: boolean) => void
	customModes: ModeConfig[]
	setCustomModes: (value: ModeConfig[]) => void
	setMaxOpenTabsContext: (value: number) => void
	maxWorkspaceFiles: number
	setMaxWorkspaceFiles: (value: number) => void
	remoteBrowserEnabled?: boolean
	setRemoteBrowserEnabled: (value: boolean) => void
	awsUsePromptCache?: boolean
	setAwsUsePromptCache: (value: boolean) => void
	maxReadFileLine: number
	setMaxReadFileLine: (value: number) => void
	machineId?: string
	pinnedApiConfigs?: Record<string, boolean>
	setPinnedApiConfigs: (value: Record<string, boolean>) => void
	togglePinnedApiConfig: (configName: string) => void
	terminalCompressProgressBar?: boolean
	setTerminalCompressProgressBar: (value: boolean) => void
	setHistoryPreviewCollapsed: (value: boolean) => void
	setShowTaskTimeline: (value: boolean) => void // kilocode_change
	autoCondenseContext: boolean
	setAutoCondenseContext: (value: boolean) => void
	autoCondenseContextPercent: number
	setAutoCondenseContextPercent: (value: number) => void
	routerModels?: RouterModels
}

export const ExtensionStateContext = createContext<ExtensionStateContextType | undefined>(undefined)

export const mergeExtensionState = (prevState: ExtensionState, newState: ExtensionState) => {
	const { customModePrompts: prevCustomModePrompts, experiments: prevExperiments, ...prevRest } = prevState

	const {
		apiConfiguration,
		customModePrompts: newCustomModePrompts,
		customSupportPrompts,
		experiments: newExperiments,
		...newRest
	} = newState

	const customModePrompts = { ...prevCustomModePrompts, ...newCustomModePrompts }
	const experiments = { ...prevExperiments, ...newExperiments }
	const rest = { ...prevRest, ...newRest }

	// Note that we completely replace the previous apiConfiguration and customSupportPrompts objects
	// with new ones since the state that is broadcast is the entire objects so merging is not necessary.
	return { ...rest, apiConfiguration, customModePrompts, customSupportPrompts, experiments }
}

export const ExtensionStateContextProvider: React.FC<{ children: React.ReactNode }> = ({ children }) => {
	const [state, setState] = useState<ExtensionState & { organizationAllowList?: OrganizationAllowList }>({
		version: "",
		clineMessages: [],
		taskHistory: [],
		shouldShowAnnouncement: false,
		allowedCommands: [],
		soundEnabled: false,
		soundVolume: 0.5,
		ttsEnabled: false,
		ttsSpeed: 1.0,
		diffEnabled: false,
		enableCheckpoints: true,
		fuzzyMatchThreshold: 1.0,
		language: "en", // Default language code
		writeDelayMs: 1000,
		browserViewportSize: "900x600",
		screenshotQuality: 75,
		terminalOutputLineLimit: 500,
		terminalShellIntegrationTimeout: 4000,
		mcpEnabled: true,
		enableMcpServerCreation: false,
		alwaysApproveResubmit: false,
		alwaysAllowWrite: true, // kilocode_change
		alwaysAllowReadOnly: true, // kilocode_change
		requestDelaySeconds: 5,
		currentApiConfigName: "default",
		listApiConfigMeta: [],
		mode: defaultModeSlug,
		customModePrompts: defaultPrompts,
		customSupportPrompts: {},
		experiments: experimentDefault,
		enhancementApiConfigId: "",
		commitMessageApiConfigId: "", // kilocode_change
		condensingApiConfigId: "", // Default empty string for condensing API config ID
		customCondensingPrompt: "", // Default empty string for custom condensing prompt
<<<<<<< HEAD
		autoApprovalEnabled: true,
=======
		hasOpenedModeSelector: false, // Default to false (not opened yet)
		autoApprovalEnabled: false,
>>>>>>> 6fce618f
		customModes: [],
		maxOpenTabsContext: 20,
		maxWorkspaceFiles: 200,
		cwd: "",
		browserToolEnabled: true,
		showRooIgnoredFiles: true, // Default to showing .rooignore'd files with lock symbol (current behavior).
		showAutoApproveMenu: false, // kilocode_change
		renderContext: "sidebar",
		maxReadFileLine: -1, // Default max read file line limit
		pinnedApiConfigs: {}, // Empty object for pinned API configs
		terminalZshOhMy: false, // Default Oh My Zsh integration setting
		maxConcurrentFileReads: 5, // Default concurrent file reads
		terminalZshP10k: false, // Default Powerlevel10k integration setting
		terminalZdotdir: false, // Default ZDOTDIR handling setting
		terminalCompressProgressBar: true, // Default to compress progress bar output
		historyPreviewCollapsed: false, // Initialize the new state (default to expanded)
		showTaskTimeline: true, // kilocode_change
		cloudUserInfo: null,
		cloudIsAuthenticated: false,
		sharingEnabled: false,
		organizationAllowList: ORGANIZATION_ALLOW_ALL,
		autoCondenseContext: true,
		autoCondenseContextPercent: 100,
		profileThresholds: {},
		codebaseIndexConfig: {
			codebaseIndexEnabled: false,
			codebaseIndexQdrantUrl: "http://localhost:6333",
			codebaseIndexEmbedderProvider: "openai",
			codebaseIndexEmbedderBaseUrl: "",
			codebaseIndexEmbedderModelId: "",
		},
		codebaseIndexModels: { ollama: {}, openai: {} },
	})

	const [didHydrateState, setDidHydrateState] = useState(false)
	const [showWelcome, setShowWelcome] = useState(false)
	const [theme, setTheme] = useState<any>(undefined)
	const [filePaths, setFilePaths] = useState<string[]>([])
	const [openedTabs, setOpenedTabs] = useState<Array<{ label: string; isActive: boolean; path?: string }>>([])
	const [mcpServers, setMcpServers] = useState<McpServer[]>([])
	const [mcpMarketplaceCatalog, setMcpMarketplaceCatalog] = useState<McpMarketplaceCatalog>({ items: [] }) // kilocode_change
	const [currentCheckpoint, setCurrentCheckpoint] = useState<string>()
	const [extensionRouterModels, setExtensionRouterModels] = useState<RouterModels | undefined>(undefined)
	// kilocode_change start
	const [globalRules, setGlobalRules] = useState<ClineRulesToggles>({})
	const [localRules, setLocalRules] = useState<ClineRulesToggles>({})
	const [globalWorkflows, setGlobalWorkflows] = useState<ClineRulesToggles>({})
	const [localWorkflows, setLocalWorkflows] = useState<ClineRulesToggles>({})
	// kilocode_change end
	const [marketplaceItems, setMarketplaceItems] = useState<any[]>([])
	const [marketplaceInstalledMetadata, setMarketplaceInstalledMetadata] = useState<MarketplaceInstalledMetadata>({
		project: {},
		global: {},
	})

	const setListApiConfigMeta = useCallback(
		(value: ProviderSettingsEntry[]) => setState((prevState) => ({ ...prevState, listApiConfigMeta: value })),
		[],
	)

	const setApiConfiguration = useCallback((value: ProviderSettings) => {
		setState((prevState) => ({
			...prevState,
			apiConfiguration: {
				...prevState.apiConfiguration,
				...value,
			},
		}))
	}, [])

	const handleMessage = useCallback(
		(event: MessageEvent) => {
			const message: ExtensionMessage = event.data
			switch (message.type) {
				case "state": {
					const newState = message.state!
					setState((prevState) => mergeExtensionState(prevState, newState))
					setShowWelcome(!checkExistKey(newState.apiConfiguration))
					setDidHydrateState(true)
					// Handle marketplace data if present in state message
					if (newState.marketplaceItems !== undefined) {
						setMarketplaceItems(newState.marketplaceItems)
					}
					if (newState.marketplaceInstalledMetadata !== undefined) {
						setMarketplaceInstalledMetadata(newState.marketplaceInstalledMetadata)
					}
					break
				}
				case "theme": {
					if (message.text) {
						setTheme(convertTextMateToHljs(JSON.parse(message.text)))
					}
					break
				}
				case "workspaceUpdated": {
					const paths = message.filePaths ?? []
					const tabs = message.openedTabs ?? []

					setFilePaths(paths)
					setOpenedTabs(tabs)
					break
				}
				case "messageUpdated": {
					const clineMessage = message.clineMessage!
					setState((prevState) => {
						// worth noting it will never be possible for a more up-to-date message to be sent here or in normal messages post since the presentAssistantContent function uses lock
						const lastIndex = findLastIndex(prevState.clineMessages, (msg) => msg.ts === clineMessage.ts)
						if (lastIndex !== -1) {
							const newClineMessages = [...prevState.clineMessages]
							newClineMessages[lastIndex] = clineMessage
							return { ...prevState, clineMessages: newClineMessages }
						}
						return prevState
					})
					break
				}
				case "mcpServers": {
					setMcpServers(message.mcpServers ?? [])
					break
				}
				// kilocode_change
				case "mcpMarketplaceCatalog": {
					if (message.mcpMarketplaceCatalog) {
						setMcpMarketplaceCatalog(message.mcpMarketplaceCatalog)
					}
					break
				}
				case "rulesData": {
					if (message.globalRules) setGlobalRules(message.globalRules)
					if (message.localRules) setLocalRules(message.localRules)
					if (message.globalWorkflows) setGlobalWorkflows(message.globalWorkflows)
					if (message.localWorkflows) setLocalWorkflows(message.localWorkflows)
					break
				}
				// end kilocode_change
				case "currentCheckpointUpdated": {
					setCurrentCheckpoint(message.text)
					break
				}
				case "listApiConfig": {
					setListApiConfigMeta(message.listApiConfig ?? [])
					break
				}
				case "routerModels": {
					setExtensionRouterModels(message.routerModels)
					break
				}
				case "marketplaceData": {
					if (message.marketplaceItems !== undefined) {
						setMarketplaceItems(message.marketplaceItems)
					}
					if (message.marketplaceInstalledMetadata !== undefined) {
						setMarketplaceInstalledMetadata(message.marketplaceInstalledMetadata)
					}
					break
				}
			}
		},
		[setListApiConfigMeta],
	)

	useEffect(() => {
		window.addEventListener("message", handleMessage)
		return () => {
			window.removeEventListener("message", handleMessage)
		}
	}, [handleMessage])

	useEffect(() => {
		vscode.postMessage({ type: "webviewDidLaunch" })
	}, [])

	const contextValue: ExtensionStateContextType = {
		...state,
		didHydrateState,
		showWelcome,
		theme,
		mcpServers,
		mcpMarketplaceCatalog, // kilocode_change
		currentCheckpoint,
		filePaths,
		openedTabs,
		// kilocode_change start
		globalRules,
		localRules,
		globalWorkflows,
		localWorkflows,
		// kilocode_change end
		soundVolume: state.soundVolume,
		ttsSpeed: state.ttsSpeed,
		fuzzyMatchThreshold: state.fuzzyMatchThreshold,
		writeDelayMs: state.writeDelayMs,
		screenshotQuality: state.screenshotQuality,
		routerModels: extensionRouterModels,
		cloudIsAuthenticated: state.cloudIsAuthenticated ?? false,
		marketplaceItems,
		marketplaceInstalledMetadata,
		profileThresholds: state.profileThresholds ?? {},
		setExperimentEnabled: (id, enabled) =>
			setState((prevState) => ({ ...prevState, experiments: { ...prevState.experiments, [id]: enabled } })),
		setApiConfiguration,
		setCustomInstructions: (value) => setState((prevState) => ({ ...prevState, customInstructions: value })),
		setAlwaysAllowReadOnly: (value) => setState((prevState) => ({ ...prevState, alwaysAllowReadOnly: value })),
		setAlwaysAllowReadOnlyOutsideWorkspace: (value) =>
			setState((prevState) => ({ ...prevState, alwaysAllowReadOnlyOutsideWorkspace: value })),
		setAlwaysAllowWrite: (value) => setState((prevState) => ({ ...prevState, alwaysAllowWrite: value })),
		setAlwaysAllowWriteOutsideWorkspace: (value) =>
			setState((prevState) => ({ ...prevState, alwaysAllowWriteOutsideWorkspace: value })),
		setAlwaysAllowExecute: (value) => setState((prevState) => ({ ...prevState, alwaysAllowExecute: value })),
		setAlwaysAllowBrowser: (value) => setState((prevState) => ({ ...prevState, alwaysAllowBrowser: value })),
		setAlwaysAllowMcp: (value) => setState((prevState) => ({ ...prevState, alwaysAllowMcp: value })),
		setAlwaysAllowModeSwitch: (value) => setState((prevState) => ({ ...prevState, alwaysAllowModeSwitch: value })),
		setAlwaysAllowSubtasks: (value) => setState((prevState) => ({ ...prevState, alwaysAllowSubtasks: value })),
		setShowAnnouncement: (value) => setState((prevState) => ({ ...prevState, shouldShowAnnouncement: value })),
		setAllowedCommands: (value) => setState((prevState) => ({ ...prevState, allowedCommands: value })),
		setAllowedMaxRequests: (value) => setState((prevState) => ({ ...prevState, allowedMaxRequests: value })),
		setSoundEnabled: (value) => setState((prevState) => ({ ...prevState, soundEnabled: value })),
		setSoundVolume: (value) => setState((prevState) => ({ ...prevState, soundVolume: value })),
		setTtsEnabled: (value) => setState((prevState) => ({ ...prevState, ttsEnabled: value })),
		setTtsSpeed: (value) => setState((prevState) => ({ ...prevState, ttsSpeed: value })),
		setDiffEnabled: (value) => setState((prevState) => ({ ...prevState, diffEnabled: value })),
		setEnableCheckpoints: (value) => setState((prevState) => ({ ...prevState, enableCheckpoints: value })),
		setBrowserViewportSize: (value: string) =>
			setState((prevState) => ({ ...prevState, browserViewportSize: value })),
		setFuzzyMatchThreshold: (value) => setState((prevState) => ({ ...prevState, fuzzyMatchThreshold: value })),
		setWriteDelayMs: (value) => setState((prevState) => ({ ...prevState, writeDelayMs: value })),
		setScreenshotQuality: (value) => setState((prevState) => ({ ...prevState, screenshotQuality: value })),
		setTerminalOutputLineLimit: (value) =>
			setState((prevState) => ({ ...prevState, terminalOutputLineLimit: value })),
		setTerminalShellIntegrationTimeout: (value) =>
			setState((prevState) => ({ ...prevState, terminalShellIntegrationTimeout: value })),
		setTerminalShellIntegrationDisabled: (value) =>
			setState((prevState) => ({ ...prevState, terminalShellIntegrationDisabled: value })),
		setTerminalZdotdir: (value) => setState((prevState) => ({ ...prevState, terminalZdotdir: value })),
		setMcpEnabled: (value) => setState((prevState) => ({ ...prevState, mcpEnabled: value })),
		setEnableMcpServerCreation: (value) =>
			setState((prevState) => ({ ...prevState, enableMcpServerCreation: value })),
		setAlwaysApproveResubmit: (value) => setState((prevState) => ({ ...prevState, alwaysApproveResubmit: value })),
		setRequestDelaySeconds: (value) => setState((prevState) => ({ ...prevState, requestDelaySeconds: value })),
		setCurrentApiConfigName: (value) => setState((prevState) => ({ ...prevState, currentApiConfigName: value })),
		setListApiConfigMeta,
		setMode: (value: Mode) => setState((prevState) => ({ ...prevState, mode: value })),
		setCustomModePrompts: (value) => setState((prevState) => ({ ...prevState, customModePrompts: value })),
		setCustomSupportPrompts: (value) => setState((prevState) => ({ ...prevState, customSupportPrompts: value })),
		setEnhancementApiConfigId: (value) =>
			setState((prevState) => ({ ...prevState, enhancementApiConfigId: value })),
		// kilocode_change start
		setCommitMessageApiConfigId: (value) =>
			setState((prevState) => ({ ...prevState, commitMessageApiConfigId: value })),
		// kilocode_change end
		setAutoApprovalEnabled: (value) => setState((prevState) => ({ ...prevState, autoApprovalEnabled: value })),
		setCustomModes: (value) => setState((prevState) => ({ ...prevState, customModes: value })),
		setMaxOpenTabsContext: (value) => setState((prevState) => ({ ...prevState, maxOpenTabsContext: value })),
		setMaxWorkspaceFiles: (value) => setState((prevState) => ({ ...prevState, maxWorkspaceFiles: value })),
		setBrowserToolEnabled: (value) => setState((prevState) => ({ ...prevState, browserToolEnabled: value })),
		setShowRooIgnoredFiles: (value) => setState((prevState) => ({ ...prevState, showRooIgnoredFiles: value })),
		setShowAutoApproveMenu: (value) => setState((prevState) => ({ ...prevState, showAutoApproveMenu: value })), // kilocode_Change
		setRemoteBrowserEnabled: (value) => setState((prevState) => ({ ...prevState, remoteBrowserEnabled: value })),
		setAwsUsePromptCache: (value) => setState((prevState) => ({ ...prevState, awsUsePromptCache: value })),
		setMaxReadFileLine: (value) => setState((prevState) => ({ ...prevState, maxReadFileLine: value })),
		setPinnedApiConfigs: (value) => setState((prevState) => ({ ...prevState, pinnedApiConfigs: value })),
		setTerminalCompressProgressBar: (value) =>
			setState((prevState) => ({ ...prevState, terminalCompressProgressBar: value })),
		togglePinnedApiConfig: (configId) =>
			setState((prevState) => {
				const currentPinned = prevState.pinnedApiConfigs || {}
				const newPinned = {
					...currentPinned,
					[configId]: !currentPinned[configId],
				}

				// If the config is now unpinned, remove it from the object
				if (!newPinned[configId]) {
					delete newPinned[configId]
				}

				return { ...prevState, pinnedApiConfigs: newPinned }
			}),
		setHistoryPreviewCollapsed: (value) =>
			setState((prevState) => ({ ...prevState, historyPreviewCollapsed: value })),
<<<<<<< HEAD
		setShowTaskTimeline: (value) => setState((prevState) => ({ ...prevState, showTaskTimeline: value })), // kilocode_change

=======
		setHasOpenedModeSelector: (value) => setState((prevState) => ({ ...prevState, hasOpenedModeSelector: value })),
>>>>>>> 6fce618f
		setAutoCondenseContext: (value) => setState((prevState) => ({ ...prevState, autoCondenseContext: value })),
		setAutoCondenseContextPercent: (value) =>
			setState((prevState) => ({ ...prevState, autoCondenseContextPercent: value })),
		setCondensingApiConfigId: (value) => setState((prevState) => ({ ...prevState, condensingApiConfigId: value })),
		setCustomCondensingPrompt: (value) =>
			setState((prevState) => ({ ...prevState, customCondensingPrompt: value })),
		setProfileThresholds: (value) => setState((prevState) => ({ ...prevState, profileThresholds: value })),
	}

	return <ExtensionStateContext.Provider value={contextValue}>{children}</ExtensionStateContext.Provider>
}

export const useExtensionState = () => {
	const context = useContext(ExtensionStateContext)

	if (context === undefined) {
		throw new Error("useExtensionState must be used within an ExtensionStateContextProvider")
	}

	return context
}<|MERGE_RESOLUTION|>--- conflicted
+++ resolved
@@ -197,12 +197,8 @@
 		commitMessageApiConfigId: "", // kilocode_change
 		condensingApiConfigId: "", // Default empty string for condensing API config ID
 		customCondensingPrompt: "", // Default empty string for custom condensing prompt
-<<<<<<< HEAD
+		hasOpenedModeSelector: false, // Default to false (not opened yet)
 		autoApprovalEnabled: true,
-=======
-		hasOpenedModeSelector: false, // Default to false (not opened yet)
-		autoApprovalEnabled: false,
->>>>>>> 6fce618f
 		customModes: [],
 		maxOpenTabsContext: 20,
 		maxWorkspaceFiles: 200,
@@ -483,12 +479,9 @@
 			}),
 		setHistoryPreviewCollapsed: (value) =>
 			setState((prevState) => ({ ...prevState, historyPreviewCollapsed: value })),
-<<<<<<< HEAD
 		setShowTaskTimeline: (value) => setState((prevState) => ({ ...prevState, showTaskTimeline: value })), // kilocode_change
 
-=======
 		setHasOpenedModeSelector: (value) => setState((prevState) => ({ ...prevState, hasOpenedModeSelector: value })),
->>>>>>> 6fce618f
 		setAutoCondenseContext: (value) => setState((prevState) => ({ ...prevState, autoCondenseContext: value })),
 		setAutoCondenseContextPercent: (value) =>
 			setState((prevState) => ({ ...prevState, autoCondenseContextPercent: value })),
