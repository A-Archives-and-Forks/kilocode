--- conflicted
+++ resolved
@@ -4,14 +4,6 @@
  * instead of the more complex multi-file args format
  */
 
-<<<<<<< HEAD
-// List of model IDs (or patterns) that should use single file reads only
-export const SINGLE_FILE_READ_MODELS = new Set<string>([
-	"sonic", // kilocode_change
-])
-
-=======
->>>>>>> 8cff25ab
 /**
  * Check if a model should use single file read format
  * @param modelId The model ID to check
